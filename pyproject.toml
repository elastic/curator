[build-system]
requires = ["hatchling"]
build-backend = "hatchling.build"

[project]
name = "elasticsearch-curator"
authors = [{ name="Elastic", email="info@elastic.co" }]
dynamic = ["version"]
description = "Tending your Elasticsearch indices and snapshots"
license = {file = "LICENSE"}
readme = "README.rst"
requires-python = ">=3.8"
classifiers = [
    "Intended Audience :: Developers",
    "Intended Audience :: System Administrators",
    "License :: OSI Approved :: Apache Software License",
    "Operating System :: OS Independent",
    "Programming Language :: Python",
    "Programming Language :: Python :: 3.8",
    "Programming Language :: Python :: 3.9",
    "Programming Language :: Python :: 3.10",
    "Programming Language :: Python :: 3.11",
    "Programming Language :: Python :: 3.12",
]
keywords = [
    'elasticsearch',
    'time-series',
    'indexed',
    'index-expiry'
]
dependencies = [
<<<<<<< HEAD
    "es_client==8.15.2",
    "boto3"
=======
    "es_client==8.17.5"
>>>>>>> 7dd6914c
]

[project.optional-dependencies]
test = [
    "requests",
    "pytest >=7.2.1",
    "pytest-cov",
]
doc = ["sphinx", "sphinx_rtd_theme"]

[project.scripts]
curator = "curator.cli:cli"
curator_cli = "curator.singletons:curator_cli"
es_repo_mgr = "curator.repomgrcli:repo_mgr_cli"

[project.urls]
"Homepage" = "https://github.com/elastic/curator"
"Bug Tracker" = "https://github.com/elastic/curator/issues"

[tool.hatch.version]
path = "curator/_version.py"

[tool.hatch.module]
name = "curator"

[tool.hatch.build]
include = [
  "curator/*.py",
  "curator/actions/*.py",
  "curator/cli_singletons/*.py",
  "curator/defaults/*.py",
  "curator/helpers/*.py",
  "curator/validators/*.py",
]

[tool.hatch.build.targets.sdist]
exclude = [
    "dist",
    "docs",
    "docker_test",
    "examples",
    "html_docs",
    "tests",
]

### Docker Environment
[tool.hatch.envs.docker]
platforms = ["linux", "macos"]

[tool.hatch.envs.docker.scripts]
create = "docker_test/scripts/create.sh {args}"
destroy = "docker_test/scripts/destroy.sh"

### Lint environment
[tool.hatch.envs.lint]
detached = true
dependencies = [
  'black>=23.1.0',
  'mypy>=1.0.0',
  'ruff>=0.0.243',
]

[tool.hatch.envs.lint.scripts]
run-pyright = "pyright {args:.}"
run-black = "black --quiet --check --diff {args:.}"
run-ruff = "ruff check --quiet {args:.}"
run-curlylint = "curlylint {args:.}"
python = ["run-pyright", "run-black", "run-ruff"]
templates = ["run-curlylint"]
all = ["python", "templates"]

[tool.pylint.format]
max-line-length = "88"

[tool.black]
target-version = ['py38']
line-length = 88
skip-string-normalization = true
include = '\.pyi?$'

### Test environment
[tool.hatch.envs.test]
platforms = ["linux", "macos"]
dependencies = [
    "requests",
    "pytest >=7.2.1",
    "pytest-cov"
]

[[tool.hatch.envs.test.matrix]]
python = ["3.8", "3.9", "3.10", "3.11", "3.12"]

[tool.hatch.envs.test.scripts]
pytest = "source docker_test/.env; pytest"
pytest-cov = "source docker_test/.env; pytest --cov=curator"
pytest-cov-report = "source docker_test/.env; pytest --cov=curator --cov-report=term-missing"

[tool.pytest.ini_options]
pythonpath = [".", "curator"]
minversion = "7.2"
addopts = "-ra -q"
testpaths = [
    "tests/unit",
    "tests/integration",
]

[tool.distutils.build_exe]
excludes = ["tcltk", "tkinter", "unittest"]
zip_include_packages = ["certifi"]

[tool.cxfreeze]
executables = [
    {script="run_curator.py", target_name="curator"},
    {script="run_singleton.py", target_name="curator_cli"},
    {script="run_es_repo_mgr.py", target_name="es_repo_mgr"},
]

[tool.cxfreeze.build_exe]
excludes = ["tcltk", "tkinter", "unittest"]
zip_include_packages = ["certifi"]<|MERGE_RESOLUTION|>--- conflicted
+++ resolved
@@ -29,12 +29,8 @@
     'index-expiry'
 ]
 dependencies = [
-<<<<<<< HEAD
-    "es_client==8.15.2",
+    "es_client==8.17.5"
     "boto3"
-=======
-    "es_client==8.17.5"
->>>>>>> 7dd6914c
 ]
 
 [project.optional-dependencies]
