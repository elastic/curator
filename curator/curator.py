--- conflicted
+++ resolved
@@ -5,11 +5,7 @@
 
 import elasticsearch
 
-<<<<<<< HEAD
-__version__ = '2.0.0'
-=======
 __version__ = '2.1.0-dev'
->>>>>>> 7b2e009e
 
 logger = logging.getLogger(__name__)
 
