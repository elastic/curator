--- conflicted
+++ resolved
@@ -115,26 +115,15 @@
     parser.add_argument('-s', '--separator', help='TIME_UNIT separator. Default: .', default=DEFAULT_ARGS['separator'])
 
     parser.add_argument('-C', '--curation-style', dest='curation_style', action='store', help='Curate indices by [time, space] Default: time', default=DEFAULT_ARGS['curation_style'], type=str)
-<<<<<<< HEAD
-    parser.add_argument('-T', '--time-unit', dest='time_unit', action='store', help='Unit of time to reckon by: [weeks, days, hours] Default: days', default=DEFAULT_ARGS['time_unit'], type=str)
-
-    parser.add_argument('-d', '--delete', dest='delete_older', action='store', help='Delete indices older than n TIME_UNITs.', type=int)
-    parser.add_argument('-c', '--close', dest='close_older', action='store', help='Close indices older than n TIME_UNITs.', type=int)
-    parser.add_argument('-b', '--bloom', dest='bloom_older', action='store', help='Disable bloom filter for indices older than n TIME_UNITs.', type=int)
-    parser.add_argument('-g', '--disk-space', dest='disk_space', action='store', help='Delete indices beyond n GIGABYTES.', type=float)
-    parser.add_argument('-R', '--remove-from-alias', dest='remove_alias_older', action='store', help='Remove indices older than n TIME_UNITs from ALIAS.', type=int)
-    
-    parser.add_argument('-r', '--require', help='Update indices required routing allocation rules. Ex. tag=ssd', type=int)
-=======
     parser.add_argument('-T', '--time-unit', dest='time_unit', action='store', help='Unit of time to reckon by: [days, hours] Default: days', default=DEFAULT_ARGS['time_unit'], type=str)
     # Standard features
     parser.add_argument('-d', '--delete', dest='delete_older', action='store', help='Delete indices older than DELETE_OLDER TIME_UNITs.', type=int)
     parser.add_argument('-c', '--close', dest='close_older', action='store', help='Close indices older than CLOSE_OLDER TIME_UNITs.', type=int)
     parser.add_argument('-b', '--bloom', dest='bloom_older', action='store', help='Disable bloom filter for indices older than BLOOM_OLDER TIME_UNITs.', type=int)
     parser.add_argument('-g', '--disk-space', dest='disk_space', action='store', help='Delete indices beyond DISK_SPACE gigabytes.', type=float)
+    parser.add_argument('-R', '--remove-from-alias', dest='remove_alias_older', action='store', help='Remove indices older than n TIME_UNITs from ALIAS.', type=int)
     # Index routing
     parser.add_argument('-r', '--require', help='Apply REQUIRED_RULE to indices older than REQUIRE TIME_UNITs.', type=int)
->>>>>>> 8735ebf7
     parser.add_argument('--required_rule', help='Index routing allocation rule to require. Ex. tag=ssd', type=str)
     # Optimize
     parser.add_argument('--max_num_segments', action='store', help='Maximum number of segments, post-optimize. Default: 2', type=int, default=DEFAULT_ARGS['max_num_segments'])
@@ -144,12 +133,9 @@
     parser.add_argument('-D', '--debug', dest='debug', action='store_true', help='Debug mode', default=DEFAULT_ARGS['debug'])
     parser.add_argument('-ll', '--loglevel', dest='log_level', action='store', help='Log level', default=DEFAULT_ARGS['log_level'], type=str)
     parser.add_argument('-l', '--logfile', dest='log_file', help='log file', type=str)
-<<<<<<< HEAD
-    parser.add_argument('--show-indices', dest='show_indices', action='store_true', help='Show indices matching prefix', default=DEFAULT_ARGS['show_indices'])
     parser.add_argument('-a', '--alias', dest='alias', action='store', help='Alias name to remove indices from', type=str)
     parser.add_argument('--master-only', dest='master_only', action='store_true', help='Verify that the node the master before continuing')
 
-=======
     parser.add_argument('--show-indices', dest='show_indices', action='store_true', help='Show indices matching prefix (nullifies other operations)', default=DEFAULT_ARGS['show_indices'])
     # Snapshot
     parser.add_argument('--snap-older', dest='snap_older', action='store', type=int,
@@ -203,7 +189,6 @@
                         help='[Snapshot][s3] S3 access key. Defaults to value of cloud.aws.access_key')
     parser.add_argument('--secret_key', dest='secret_key', action='store', type=str, default=DEFAULT_ARGS['secret_key'],
                         help='[Snapshot][s3] S3 secret key. Defaults to value of cloud.aws.secret_key')
->>>>>>> 8735ebf7
     return parser
 
 
@@ -212,31 +197,16 @@
     success = True
     messages = []
     if myargs.curation_style == 'time':
-<<<<<<< HEAD
-        if not myargs.delete_older and not myargs.close_older and not myargs.bloom_older and not myargs.optimize and not myargs.require and not myargs.remove_alias_older:
-            success = False
-            messages.append('Must specify at least one of --delete, --close, --bloom, --optimize, --require, or --remove-from-alias')
-        if ((myargs.delete_older and myargs.delete_older < 1) or
-            (myargs.close_older and myargs.close_older < 1) or
-            (myargs.bloom_older and myargs.bloom_older < 1) or
-            (myargs.optimize and myargs.optimize < 1)):
-            success = False
-            messages.append('Values for --delete, --close, --bloom or --optimize must be > 0')
         if myargs.time_unit != 'days' and myargs.time_unit != 'hours' and myargs.time_unit != 'weeks':
             success = False
             messages.append('Values for --time-unit must be either "days", "hours", or "weeks"')
-        if myargs.disk_space:
-=======
-        if myargs.time_unit != 'days' and myargs.time_unit != 'hours':
-            success = False
-            messages.append('Values for --time-unit must be either "days" or "hours"')
             if myargs.disk_space:
                 success = False
                 messages.append('Cannot specify --disk-space and --curation-style "time"')
         if not myargs.create_repo:
-            if not myargs.delete_older and not myargs.close_older and not myargs.bloom_older and not myargs.optimize and not myargs.require and not myargs.snap_older and not myargs.snap_latest and not myargs.delete_snaps and not myargs.delete_repo:
+            if not myargs.delete_older and not myargs.close_older and not myargs.bloom_older and not myargs.optimize and not myargs.require and not myargs.snap_older and not myargs.snap_latest and not myargs.delete_snaps and not myargs.delete_repo and not myargs.remove_alias_older:
                 success = False
-                messages.append('Must specify at least one of --delete, --close, --bloom, --optimize, --require, --snap-older, --snap-latest, --delete-snaps, or --delete-repo')
+                messages.append('Must specify at least one of --delete, --close, --bloom, --optimize, --require, --snap-older, --snap-latest, --delete-snaps, --delete-repo, or --remove-from-alias')
             if ((myargs.delete_older and myargs.delete_older < 1) or
                 (myargs.close_older  and myargs.close_older  < 1) or
                 (myargs.bloom_older  and myargs.bloom_older  < 1) or
@@ -264,16 +234,15 @@
             success = False
             messages.append('Cannot create snapshot without both --repository and --snap-older')
         if myargs.snap_older and myargs.timeout < 300:
->>>>>>> 8735ebf7
             success = False
             messages.append('Timeout should be much higher for snapshot operations. Recommend no less than 3600 seconds')
         if myargs.snap_latest and myargs.timeout < 300:
             success = False
             messages.append('Timeout should be much higher for snapshot operations. Recommend no less than 3600 seconds')
     else: # Curation-style is 'space'
-        if (myargs.delete_older or myargs.close_older or myargs.bloom_older or myargs.optimize or myargs.repository or myargs.snap_older):
+        if (myargs.delete_older or myargs.close_older or myargs.bloom_older or myargs.optimize or myargs.repository or myargs.snap_older or myargs.remove_alias_older):
             success = False
-            messages.append('Cannot specify --curation-style "space" and any of --delete, --close, --bloom, --optimize, --repository, or --snap-older')
+            messages.append('Cannot specify --curation-style "space" and any of --delete, --close, --bloom, --optimize, --repository, --snap-older, or --remove-from-alias')
         if (myargs.disk_space == 0) or (myargs.disk_space < 0):
             success = False
             messages.append('Value for --disk-space must be greater than 0')
@@ -332,7 +301,6 @@
     version = client.info()['version']['number']
     return tuple(map(int, version.split('.')))
 
-<<<<<<< HEAD
 def get_aligned_week(utc_now=None):
     """Return datetime aligned to beginning of week"""
     utc_now = utc_now if utc_now else datetime.utcnow()
@@ -340,16 +308,13 @@
     return datetime.strptime(week_begin, "%Y.%U.%w")
 
 def is_master_node(client):
+    """Return true if and only if connected to the currently elected master node."""
     my_node_id = client.nodes.info('_local')['nodes'].keys()[0]
     master_node_id = client.cluster.state(metric='master_node')['master_node']
     return my_node_id == master_node_id
 
-def find_expired_indices(client, time_unit, unit_count, separator='.', prefix='logstash-', utc_now=None):
-    """ Generator that yields expired indices.
-=======
 def find_expired_data(client, time_unit, unit_count, data_type='index', repo_name=None, separator='.', prefix='logstash-', utc_now=None):
     """ Generator that yields expired objects (indices or snapshots).
->>>>>>> 8735ebf7
 
     :return: Yields tuples on the format ``(name, expired_by)`` where name
         is the name of the expired object and expired_by is the interval (timedelta) that the
@@ -567,14 +532,6 @@
         logger.info('Index {0} does not exist in alias {1}; skipping.'.format(index_name, alias))
 
 OP_MAP = {
-<<<<<<< HEAD
-    'close': (_close_index, {'op': 'close', 'verbed': 'closed', 'gerund': 'Closing'}),
-    'delete': (_delete_index, {'op': 'delete', 'verbed': 'deleted', 'gerund': 'Deleting'}),
-    'optimize': (_optimize_index, {'op': 'optimize', 'verbed': 'optimized', 'gerund': 'Optimizing'}),
-    'bloom': (_bloom_index, {'op': 'disable bloom filter for', 'verbed': 'bloom filter disabled', 'gerund': 'Disabling bloom filter for'}),
-    'require': (_require_index, {'op': 'update require allocation rules for', 'verbed':'index routing allocation updated', 'gerund': 'Updating required index routing allocation rules for'}),
-    'remove-from-alias': (_remove_from_alias, {'op': 'remove from alias for', 'verbed': 'removed from alias', 'gerund': 'Removing from alias for'})
-=======
     'close'       : (_close_index, {'op': 'close', 'verbed': 'closed', 'gerund': 'Closing'}),
     'delete'      : (_delete_index, {'op': 'delete', 'verbed': 'deleted', 'gerund': 'Deleting'}),
     'optimize'    : (_optimize_index, {'op': 'optimize', 'verbed': 'optimized', 'gerund': 'Optimizing'}),
@@ -582,7 +539,7 @@
     'require'     : (_require_index, {'op': 'update require allocation rules for', 'verbed':'index routing allocation updated', 'gerund': 'Updating required index routing allocation rules for'}),
     'snapshot'    : (_create_snapshot, {'op': 'create snapshot for', 'verbed':'created snapshot', 'gerund': 'Initiating snapshot for'}),
     'delete_snaps': (_delete_snapshot, {'op': 'delete snapshot for', 'verbed':'deleted snapshot', 'gerund': 'Deleting snapshot for'}),
->>>>>>> 8735ebf7
+    'remove-from-alias': (_remove_from_alias, {'op': 'remove from alias for', 'verbed': 'removed from alias', 'gerund': 'Removing from alias for'}),
 }
 
 def snap_latest_indices(client, count, prefix='logstash-', dry_run=False, **kwargs):
@@ -787,25 +744,19 @@
     # Optimize index
     if arguments.optimize:
         logger.info('Optimizing indices older than {0} {1}...'.format(arguments.optimize, arguments.time_unit))
-<<<<<<< HEAD
-        expired_indices = find_expired_indices(client, time_unit=arguments.time_unit, unit_count=arguments.optimize, separator=arguments.separator, prefix=arguments.prefix)
-=======
         expired_indices = find_expired_data(client, time_unit=arguments.time_unit, unit_count=arguments.optimize, separator=arguments.separator, prefix=arguments.prefix)
->>>>>>> 8735ebf7
         index_loop(client, 'optimize', expired_indices, arguments.dry_run, max_num_segments=arguments.max_num_segments)
     # Required routing rules
     if arguments.require:
         logger.info('Updating required routing allocation rules on indices older than {0} {1}...'.format(arguments.require, arguments.time_unit))
         expired_indices = find_expired_data(client, time_unit=arguments.time_unit, unit_count=arguments.require, separator=arguments.separator, prefix=arguments.prefix)
         index_loop(client, 'require', expired_indices, arguments.dry_run, attr=arguments.required_rule)
-<<<<<<< HEAD
     # Remove from alias
     if arguments.remove_alias_older:
         logger.info('Removing indices older than {0} {1} from alias {2}'.format(arguments.remove_alias_older, arguments.time_unit, arguments.alias))
-        expired_indices = find_expired_indices(client, time_unit=arguments.time_unit, unit_count=arguments.remove_alias_older, separator=arguments.separator, prefix=arguments.prefix)
+        expired_indices = find_expired_data(client, time_unit=arguments.time_unit, unit_count=arguments.remove_alias_older, separator=arguments.separator, prefix=arguments.prefix)
         indices_in_alias = client.indices.get_alias(arguments.alias)
         index_loop(client, 'remove-from-alias', expired_indices, arguments.dry_run, alias=arguments.alias, indices_in_alias=indices_in_alias)
-=======
     # Delete snapshot
     if arguments.delete_snaps and arguments.repository:
         logger.info('Deleting snapshots older than {0} {1}...'.format(arguments.delete_snaps, arguments.time_unit))
@@ -819,7 +770,6 @@
         logger.info('Adding snapshot of indices older than {0} {1} to repository {2}...'.format(arguments.snap_older, arguments.time_unit, arguments.repository))
         expired_indices = find_expired_data(client, time_unit=arguments.time_unit, unit_count=arguments.snap_older, separator=arguments.separator, prefix=arguments.prefix)
         index_loop(client, 'snapshot', expired_indices, arguments.dry_run, prefix=arguments.prefix, argdict=argdict)
->>>>>>> 8735ebf7
 
     logger.info('Done in {0}.'.format(timedelta(seconds=time.time()-start)))
 
