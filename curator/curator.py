#!/usr/bin/env python

import os
import sys
import time
import logging
import re
from datetime import timedelta, datetime, date

import elasticsearch

try:
    from logging import NullHandler
except ImportError:
    from logging import Handler

    class NullHandler(Handler):
        def emit(self, record):
            pass

<<<<<<< HEAD
__version__ = '1.2.2'
=======
__version__ = '1.3.0-dev'
>>>>>>> 0e432d8b

# Elasticsearch versions supported
version_max  = (2, 0, 0)
version_min = (1, 0, 0)
        
logger = logging.getLogger(__name__)

DEFAULT_ARGS = {
    'host': 'localhost',
    'url_prefix': '',
    'port': 9200,
    'auth': None,
    'ssl': False,
    'timeout': 30,
    'prefix': 'logstash-',
    'curation_style': 'time',
    'time_unit': 'days',
    'max_num_segments': 2,
    'dry_run': False,
    'debug': False,
    'log_level': 'INFO',
    'logformat': 'Default',
    'show_indices': False,
    'wait_for_completion': True,
    'ignore_unavailable': False,
    'include_global_state': False,
    'partial': False,
}

datemap = {
    'months': '%Y.%m',
    'weeks': '%Y.%W',
    'days': '%Y.%m.%d',
    'hours': '%Y.%m.%d.%H',
}

def add_common_args(subparser):
    """Add common arguments here to reduce redundancy and line count"""
    subparser.add_argument('-p', '--prefix', help='Prefix for the indices. Indices that do not have this prefix are skipped. Default: logstash-', default=DEFAULT_ARGS['prefix'])
    subparser.add_argument('--timestring', help="Python strftime string to match your index definition, e.g. 2014.07.15 would be %%Y.%%m.%%d", type=str, default=None)
    subparser.add_argument('-T', '--time-unit', dest='time_unit', action='store', help='Unit of time to reckon by: [hours|days|weeks|months] Default: days',
                        default=DEFAULT_ARGS['time_unit'], type=str)
    subparser.add_argument('--exclude-pattern', help='Exclude indices matching provided pattern, e.g. 2014.06.08', type=str, default=None)
    
def make_parser():
    """ Creates an ArgumentParser to parse the command line options. """
    help_desc = 'Curator for Elasticsearch indices. See http://github.com/elasticsearch/curator/wiki'
    try:
        import argparse
        parser = argparse.ArgumentParser(description=help_desc)
        parser.add_argument('-v', '--version', action='version', version='%(prog)s '+__version__)
    except ImportError:
        print('{0} requires module argparse.  Try: pip install argparse'.format(sys.argv[0]))
        sys.exit(1)

    # Common args
    parser.add_argument('--host', help='Elasticsearch host. Default: localhost', default=DEFAULT_ARGS['host'])
    parser.add_argument('--url_prefix', help='Elasticsearch http url prefix. Default: none', default=DEFAULT_ARGS['url_prefix'])
    parser.add_argument('--port', help='Elasticsearch port. Default: 9200', default=DEFAULT_ARGS['port'], type=int)
    parser.add_argument('--ssl', help='Connect to Elasticsearch through SSL. Default: false', action='store_true', default=DEFAULT_ARGS['ssl'])
    parser.add_argument('--auth', help='Use Basic Authentication ex: user:pass Default: None', default=DEFAULT_ARGS['auth'])
    parser.add_argument('-t', '--timeout', help='Connection timeout in seconds. Default: 30', default=DEFAULT_ARGS['timeout'], type=int)
    parser.add_argument('--master-only', dest='master_only', action='store_true', help='Verify that the node is the elected master before continuing', default=False)
    parser.add_argument('-n', '--dry-run', action='store_true', help='If true, does not perform any changes to the Elasticsearch indices.', default=DEFAULT_ARGS['dry_run'])
    parser.add_argument('-D', '--debug', dest='debug', action='store_true', help='Debug mode', default=DEFAULT_ARGS['debug'])
    parser.add_argument('--loglevel', dest='log_level', action='store', help='Log level', default=DEFAULT_ARGS['log_level'], type=str)
    parser.add_argument('-l', '--logfile', dest='log_file', help='log file', type=str)
    parser.add_argument('--logformat', dest='logformat', help='Log output format [default|logstash]. Default: default', default=DEFAULT_ARGS['logformat'], type=str)

    # Command sub_parsers
    subparsers = parser.add_subparsers(
            title='Commands', dest='command', description='Select one of the following commands:',
            help='Run: ' + sys.argv[0] + ' COMMAND --help for command-specific help.')

    # Alias
    parser_alias = subparsers.add_parser('alias', help='Aliasing operations')
    parser_alias.set_defaults(func=alias_loop)
    add_common_args(parser_alias)
    parser_alias.add_argument('--alias', required=True, help='Alias name', type=str)
    alias_group = parser_alias.add_mutually_exclusive_group()
    alias_group.add_argument('--alias-older-than', help='Add indices older than n TIME_UNITs to alias', type=int)
    alias_group.add_argument('--unalias-older-than', help='Remove indices older than n TIME_UNITs from alias', type=int)

    # Allocation
    parser_allocation = subparsers.add_parser('allocation', help='Apply required index routing allocation rule')
    parser_allocation.set_defaults(func=command_loop)
    add_common_args(parser_allocation)
    parser_allocation.add_argument('--older-than', required=True, help='Apply rule to indices older than n TIME_UNITs', type=int)
    parser_allocation.add_argument('--rule', required=True, help='Routing allocation rule to apply, e.g. tag=ssd', type=str)

    # Bloom
    parser_bloom = subparsers.add_parser('bloom', help='Disable bloom filter cache for indices')
    parser_bloom.set_defaults(func=command_loop)
    add_common_args(parser_bloom)
    parser_bloom.add_argument('--older-than', required=True, help='Disable bloom filter cache for indices older than n TIME_UNITs', type=int)

    # Close
    parser_close = subparsers.add_parser('close', help='Close indices')
    parser_close.set_defaults(func=command_loop)
    add_common_args(parser_close)
    parser_close.add_argument('--older-than', required=True, help='Close indices older than n TIME_UNITs', type=int)

    # Delete
    parser_delete = subparsers.add_parser('delete', help='Delete indices')
    parser_delete.set_defaults(func=command_loop)
    add_common_args(parser_delete)
    delete_group = parser_delete.add_mutually_exclusive_group()
    delete_group.add_argument('--older-than', help='Delete indices older than n TIME_UNITs', type=int)
    delete_group.add_argument('--disk-space', help='Delete indices beyond DISK_SPACE gigabytes.', type=float)

    # Optimize
    parser_optimize = subparsers.add_parser('optimize', help='Optimize indices')
    parser_optimize.set_defaults(func=command_loop)
    add_common_args(parser_optimize)
    parser_optimize.add_argument('--older-than', required=True, help='Optimize indices older than n TIME_UNITs', type=int)
    parser_optimize.add_argument('--max_num_segments', help='Optimize segment count to n segments per shard.', default=DEFAULT_ARGS['max_num_segments'], type=int)

    # Show indices
    parser_show = subparsers.add_parser('show', help='Show indices or snapshots')
    parser_show.set_defaults(func=show)
    parser_show.add_argument('-p', '--prefix', help='Prefix for the indices. Indices that do not have this prefix are skipped. Default: logstash-', default=DEFAULT_ARGS['prefix'])
    parser_show.add_argument('--repository', type=str, help='Repository name (required for --show-repositories)')
    show_group = parser_show.add_mutually_exclusive_group()
    show_group.add_argument('--show-indices', help='Show indices matching PREFIX', action='store_true')
    show_group.add_argument('--show-snapshots', help='Show snapshots in REPOSITORY', action='store_true')
    parser_show.add_argument('--exclude-pattern', help='Exclude indices matching provided pattern, e.g. 2014.06.08', type=str, default=None)

    # Snapshot
    parser_snapshot = subparsers.add_parser('snapshot', help='Take snapshots of indices (Backup)')
    parser_snapshot.set_defaults(func=command_loop)
    add_common_args(parser_snapshot)
    parser_snapshot.add_argument('--repository', required=True, type=str, help='Repository name')

    snapshot_group = parser_snapshot.add_mutually_exclusive_group()
    snapshot_group.add_argument('--older-than', type=int, help='Capture snapshots for indices older than n TIME_UNITs.')
    snapshot_group.add_argument('--most-recent', type=int, help='Capture snapshots for n most recent number of indices.')
    snapshot_group.add_argument('--delete-older-than', type=int, help='Delete snapshots older than n TIME_UNITs.')

    parser_snapshot.add_argument('--no_wait_for_completion', action='store_false',
                                help='Do not wait until complete to return. Waits by default.', default=DEFAULT_ARGS['wait_for_completion'])
    parser_snapshot.add_argument('--ignore_unavailable', action='store_true',
                                help='Ignore unavailable shards/indices. Default=False', default=DEFAULT_ARGS['ignore_unavailable'])
    parser_snapshot.add_argument('--include_global_state', action='store_true',
                                help='Store cluster global state with snapshot. Default=False', default=DEFAULT_ARGS['include_global_state'])
    parser_snapshot.add_argument('--partial', action='store_true',
                                help='Do not fail if primary shard is unavailable. Default=False', default=DEFAULT_ARGS['partial'])

    return parser

class Whitelist(logging.Filter):
    def __init__(self, *whitelist):
        self.whitelist = [logging.Filter(name) for name in whitelist]

    def filter(self, record):
        return any(f.filter(record) for f in self.whitelist)

def show(client, **kwargs):
    if kwargs['show_indices']:
        for index_name in get_indices(client, kwargs['prefix']):
            print('{0}'.format(index_name))
        sys.exit(0)
    elif kwargs['show_snapshots']:
        for snapshot in get_snaplist(client, kwargs['repository'], prefix=kwargs['prefix']):
            print('{0}'.format(snapshot))
        sys.exit(0)

def get_index_time(index_timestamp, timestring):
    """ Gets the time of the index.

    :param index_timestamp: A string of the format timestring
    :return The creation time (datetime) of the index.
    """
    # Compensate for week of year by appending '%w' to the timestring
    # and '1' (Monday) to index_timestamp
    if '%W' in timestring:
        timestring += '%w'
        index_timestamp += '1'
    elif '%U' in timestring:
        timestring += '%w'
        index_timestamp += '1'
    elif '%m' in timestring:
        if not '%d' in timestring:
            timestring += '%d'
            index_timestamp += '1'
    return datetime.strptime(index_timestamp, timestring)

def find_target_month(month_count, utc_now=None):
    """Return datetime object for # of _full_ months older than month_count from now"""
    utc_now = date(utc_now.year, utc_now.month, 1) if utc_now else date.today()
    target_date = date(utc_now.year, utc_now.month, 1)

    for i in range(0, month_count):
        if target_date.month == 1:
            target_date = date(target_date.year-1, 12, 1)
        else:
            target_date = date(target_date.year, target_date.month-1, 1)

    return datetime(target_date.year, target_date.month, target_date.day)

def get_indices(client, prefix='logstash-', exclude_pattern=None):
    """Return a sorted list of indices matching prefix"""
    _indices = sorted(client.indices.get_settings(index=prefix+'*', params={'expand_wildcards': 'closed'}).keys())
    if exclude_pattern:
        pattern = re.compile(exclude_pattern)
        return list(filter(lambda x: not pattern.search(x), _indices))
    else:
        return _indices
    
def get_snaplist(client, repo_name, prefix='logstash-'):
    """Get _all snapshots containing prefix from repo_name and return a list"""
    retval = []
    try:
        allsnaps = client.snapshot.get(repository=repo_name, snapshot="_all")['snapshots']
        retval = [snap['snapshot'] for snap in allsnaps if 'snapshot' in snap.keys()]
        retval = [i for i in retval if prefix in i]
    except elasticsearch.NotFoundError as e:
        logger.error("Error: {0}".format(e))
    return retval

def get_snapped_indices(client, repo_name, prefix='logstash-'):
    """Return all indices in snapshots which succeeded and match prefix"""
    from itertools import chain
    try:
        allsnaps = client.snapshot.get(repository=repo_name, snapshot="_all")['snapshots']
        allindices = chain.from_iterable(s['indices'] for s in allsnaps if s['state'] == 'SUCCESS')
        return set(i for i in allindices if i.startswith(prefix))
    except elasticsearch.NotFoundError as e:
        logger.error("Error: {0}".format(e))
        return []

def get_version(client):
    """Return ES version number as a tuple"""
    version = client.info()['version']['number']
    return tuple(map(int, version.split('.')))

def check_version(client):
    """Verify version is within acceptable range"""
    version_number = get_version(client)
    logger.debug('Detected Elasticsearch version {0}'.format(".".join(map(str,version_number))))
    if version_number >= version_max or version_number < version_min:
        print('Expected Elasticsearch version range > {0} < {1}'.format(".".join(map(str,version_min)),".".join(map(str,version_max))))
        print('ERROR: Incompatible with version {0} of Elasticsearch.  Exiting.'.format(".".join(map(str,version_number))))
        sys.exit(1)

def is_master_node(client):
    my_node_id = client.nodes.info('_local')['nodes'].keys()[0]
    master_node_id = client.cluster.state(metric='master_node')['master_node']
    return my_node_id == master_node_id

def get_object_list(client, data_type='index', prefix='logstash-', repository=None, exclude_pattern=None, **kwargs):
    """Return a list of indices or snapshots"""
    if data_type == 'index':
        object_list = get_indices(client, prefix)
        if '.marvel-kibana' in object_list:
            object_list.remove('.marvel-kibana')
    elif data_type == 'snapshot':
        if repository:
            object_list = get_snaplist(client, repository, prefix=prefix)
        else:
            logger.error('Repository name not specified. Returning empty list.')
            object_list = []
    else:
        object_list = []
        logger.error('data_type \'{0}\' is neither \'index\' nor \'snapshot\'.  Returning empty list.'.format(data_type))
    if exclude_pattern:
        pattern = re.compile(exclude_pattern)
        return list(filter(lambda x: not pattern.search(x), object_list))
    else:
        return object_list
    
def find_expired_data(object_list=[], utc_now=None, time_unit='days', older_than=999999, prefix='logstash-', timestring=None, **kwargs):
    """ Generator that yields expired objects (indices or snapshots).
    
    :return: Yields a list of indices older than n `time_unit`s
    """
    # time-injection for test purposes only
    utc_now = utc_now if utc_now else datetime.utcnow()
    # reset to start of the period to be sure we are not retiring a human by mistake
    utc_now = utc_now.replace(minute=0, second=0, microsecond=0)
    
    if time_unit == 'days':
        utc_now = utc_now.replace(hour=0)
    if time_unit == 'weeks':
        # Since week math always uses Monday as the start of the week,
        # this work-around resets utc_now to be Monday of the current week.
        weeknow = utc_now.strftime('%Y-%W')
        utc_now = get_index_time(weeknow, '%Y-%W')
    if time_unit == 'months':
        utc_now = utc_now.replace(hour=0)
        cutoff = find_target_month(older_than, utc_now=utc_now)
    else:
        # This cutoff must be a multiple of time_units
        cutoff = utc_now - timedelta(**{time_unit: (older_than - 1)})
    
    for object_name in object_list:
    
        index_timestamp = object_name[len(prefix):]

        try:
            object_time = get_index_time(index_timestamp, timestring)
        except ValueError:
            logger.error('Could not find a valid timestamp for {0} with timestring {1}'.format(object_name, timestring))
            continue
    
        # if the index is older than the cutoff
        if object_time < cutoff:
            yield object_name
        else:
            logger.info('{0} is within the threshold period ({1} {2}).'.format(object_name, older_than, time_unit))

def find_overusage_indices(client, disk_space=2097152.0, prefix='logstash-', **kwargs):
    """ Generator that yields over usage indices.

    :return: Yields a list of indices to delete based on space consumed, starting with the oldest.
    """

    disk_usage = 0.0
    disk_limit = disk_space * 2**30

    stats = client.indices.status(index=prefix+'*')
    sorted_indices = sorted(
        (
            (index_name, index_stats['index']['primary_size_in_bytes'])
            for (index_name, index_stats) in stats['indices'].items()
        ),
        reverse=True
    )

    for index_name, index_size in sorted_indices:
        disk_usage += index_size

        if disk_usage > disk_limit:
            yield index_name, 0
        else:
            logger.info('skipping {0}, disk usage is {1:.3f} GB and disk limit is {2:.3f} GB.'.format(index_name, disk_usage/2**30, disk_limit/2**30))

def index_closed(client, index_name):
    """Return True if index is closed"""
    index_metadata = client.cluster.state(
        index=index_name,
        metric='metadata',
    )
    return index_metadata['metadata']['indices'][index_name]['state'] == 'close'

def create_snapshot_body(indices, ignore_unavailable=False, include_global_state=False, partial=False, **kwargs):
    """Create the request body for creating a snapshot"""
    body = {
        "ignore_unavailable": ignore_unavailable,
        "include_global_state": include_global_state,
        "partial": partial,
    }
    if type(indices) is not type(list()):   # in case of a single value passed
        indices = [indices]
    body["indices"] = ','.join(sorted(indices))
    return body
    
def get_repository(client, repo_name):
    """Get Repository information"""
    try:
        return client.snapshot.get_repository(repository=repo_name)
    except elasticsearch.NotFoundError as e:
        logger.info("Repository {0} not found.  Error: {1}".format(repo_name, e))
        return None

def get_snapshot(client, repo_name, snap_name):
    """Get information about a snapshot (or snapshots)"""
    try:
        return client.snapshot.get(repository=repo_name, snapshot=snap_name)
    except elasticsearch.NotFoundError as e:
        logger.info("Snapshot or repository {0} not found.  Error: {1}".format(snap_name, e))
        return None

def _create_snapshot(client, snap_name, prefix='logstash-', repository=None, ignore_unavailable=False, include_global_state=False, partial=False, wait_for_completion=True, **kwargs):
    """Create a snapshot (or snapshots). Overwrite failures"""
    # Return True when it was skipped
    if not repository:
        logger.error("Unable to create snapshot. Repository name not provided.")
        return True
    try:
        successes = get_snapped_indices(client, repository, prefix=prefix)
        snaps = get_snaplist(client, repository, prefix=prefix)
        closed = index_closed(client, snap_name)
        body=create_snapshot_body(snap_name, ignore_unavailable=ignore_unavailable, include_global_state=include_global_state, partial=partial)
        if not snap_name in snaps and not snap_name in successes and not closed:
            client.snapshot.create(repository=repository, snapshot=snap_name, body=body, wait_for_completion=wait_for_completion)
        elif snap_name in snaps and not snap_name in successes and not closed:
            logger.warn("Previous snapshot was unsuccessful.  Deleting snapshot {0} and trying again.".format(snap_name))
            _delete_snapshot(client, repository, snap_name)
            client.snapshot.create(repository=repository, snapshot=snap_name, body=body, wait_for_completion=wait_for_completion)
        elif closed:
            logger.info("Skipping: Index {0} is closed.".format(snap_name))
            return True
        else:
            logger.info("Skipping: A snapshot with name '{0}' already exists.".format(snap_name))
            return True
    except elasticsearch.RequestError as e:
        logger.error("Unable to create snapshot {0}.  Error: {1} Check logs for more information.".format(snap_name, e))
        return True

def _delete_snapshot(client, snap_name, **kwargs):
    """Delete a snapshot (or snapshots)"""
    # kwargs is here to preserve expected number of args passed by command_loop
    client.snapshot.delete(repository=kwargs['repository'], snapshot=snap_name)
    
def _close_index(client, index_name, **kwargs):
    if index_closed(client, index_name):
        logger.info('Skipping index {0}: Already closed.'.format(index_name))
        return True
    else:
        client.indices.close(index=index_name)

def _delete_index(client, index_name, **kwargs):
    client.indices.delete(index=index_name)

def _optimize_index(client, index_name, max_num_segments=2, **kwargs):
    if index_closed(client, index_name): # Don't try to optimize a closed index
        logger.info('Skipping index {0}: Already closed.'.format(index_name))
        return True
    else:
        shards, segmentcount = get_segmentcount(client, index_name)
        logger.debug('Index {0} has {1} shards and {2} segments total.'.format(index_name, shards, segmentcount))
        if segmentcount > (shards * max_num_segments):
            logger.info('Optimizing index {0} to {1} segments per shard.  Please wait...'.format(index_name, max_num_segments))
            client.indices.optimize(index=index_name, max_num_segments=max_num_segments)
        else:
            logger.info('Skipping index {0}: Already optimized.'.format(index_name))
            return True

def _bloom_index(client, index_name, **kwargs):
    if index_closed(client, index_name): # Don't try to disable bloom filter on a closed index.  It will re-open them
        logger.info('Skipping index {0}: Already closed.'.format(index_name))
        return True
    else:
        client.indices.put_settings(index=index_name, body='index.codec.bloom.load=false')
        
def _require_index(client, index_name, **kwargs):
    rule = kwargs['rule']
    key = rule.split('=')[0]
    value = rule.split('=')[1]
    if index_closed(client, index_name):
      logger.info('Skipping index {0}: Already closed.'.format(index_name))
      return True
    else:
      logger.info('Updating index setting index.routing.allocation.require.{0}={1}'.format(key,value))
      client.indices.put_settings(index=index_name, body='index.routing.allocation.require.{0}={1}'.format(key,value))

def get_alias(client, alias):
    if client.indices.exists_alias(alias):
        return client.indices.get_alias(name=alias).keys()
    else:
        logger.error('Unable to find alias {0}.'.format(alias))
        return False

def _remove_from_alias(client, index_name, alias=None, **kwargs):
    indices_in_alias = get_alias(client, alias)
    if not indices_in_alias:
        return True
    if index_name in indices_in_alias:
        client.indices.update_aliases(body={'actions': [{ 'remove': { 'index': index_name, 'alias': alias}}]})
    else:
        logger.info('Index {0} does not exist in alias {1}; skipping.'.format(index_name, alias))
        return True

def _add_to_alias(client, index_name, alias=None, **kwargs):
    if not alias: # This prevents _all from being aliased by accident...
        logger.error('No alias provided.')
        return True
    if not client.indices.exists_alias(alias):
        logger.error('Skipping index {0}: Alias {1} does not exist.'.format(index_name, alias))
        return True
    else:
        indices_in_alias = client.indices.get_alias(alias)
        if not index_name in indices_in_alias:
            client.indices.update_aliases(body={'actions': [{ 'add': { 'index': index_name, 'alias': alias}}]})
        else:
            logger.info('Skipping index {0}: Index already exists in alias {1}...'.format(index_name, alias))
            return True
    
OP_MAP = {
    'allocation'  : (_require_index, {'op': 'update require allocation rules for', 'verbed':'index routing allocation updated', 'gerund': 'Updating required index routing allocation rules for'}),
    'bloom'       : (_bloom_index, {'op': 'disable bloom filter for', 'verbed': 'bloom filter disabled', 'gerund': 'Disabling bloom filter for'}),
    'close'       : (_close_index, {'op': 'close', 'verbed': 'closed', 'gerund': 'Closing'}),
    'delete'      : (_delete_index, {'op': 'delete', 'verbed': 'deleted', 'gerund': 'Deleting'}),
    'optimize'    : (_optimize_index, {'op': 'optimize', 'verbed': 'optimized', 'gerund': 'Optimizing'}),
    'snapshot'    : (_create_snapshot, {'op': 'create snapshot for', 'verbed':'created snapshot', 'gerund': 'Initiating snapshot for'}),
}

def snap_latest_indices(client, most_recent=0, prefix='logstash-', dry_run=False, **kwargs):
    """Snapshot 'count' most recent indices matching prefix"""
    indices = [] # initialize...
    indices = get_indices(client, prefix)
    prepend = "DRY RUN: " if dry_run else ''
    for index_name in indices[-most_recent:]:
        if not index_closed(client, index_name):
            logger.info(prepend + 'Attempting to create snapshot for {0}...'.format(index_name))
        else:
            logger.warn(prepend + 'Unable to perform snapshot on closed index {0}'.format(index_name))
            continue
        if dry_run:
            continue # Don't do the work on a dry run
        
        skipped = _create_snapshot(client, index_name, prefix, **kwargs)
            
        if skipped:
            continue
        # if no error was raised and we got here that means the operation succeeded
        logger.info('Snapshot operation for index {0} succeeded.'.format(index_name))
    logger.info(prepend + 'Snapshot \'latest\' {0} indices operations completed.'.format(most_recent))

def alias_loop(client, dry_run=False, **kwargs):
    prepend = "DRY RUN: " if dry_run else ''
    logging.info(prepend + "Beginning ALIAS operations...")
    if kwargs['alias_older_than']:
        kwargs['older_than'] = kwargs['alias_older_than']
        op = _add_to_alias
        words = ['add', 'to', 'added']
    elif kwargs['unalias_older_than']:
        kwargs['older_than'] = kwargs['unalias_older_than']
        op = _remove_from_alias
        words = ['remove', 'from', 'removed']
    index_list = get_object_list(client, **kwargs)
    expired_indices = find_expired_data(object_list=index_list, **kwargs)
    for index_name in expired_indices:
        logger.info(prepend + 'Attempting to {0} index {1} {2} alias {3}.'.format(words[0], index_name, words[1], kwargs['alias']))
        if dry_run:
            continue

        skipped = op(client, index_name, **kwargs)
        if skipped:
            continue
        # if no error was raised and we got here that means the operation succeeded
        logger.info('{0}: Successfully {1} {2} alias {3}.'.format(index_name, words[2], words[1], kwargs['alias']))
    logger.info(prepend + 'Index ALIAS operations completed.')

def command_loop(client, dry_run=False, **kwargs):
    prepend = "DRY RUN: " if dry_run else ''
    command = kwargs['command']
    logging.info(prepend + "Beginning {0} operations...".format(command.upper()))
    op, words = OP_MAP[command]
    by_space = kwargs['disk_space'] if 'disk_space' in kwargs else False
    if command == 'delete' and by_space:
        expired_indices = find_overusage_indices(client, **kwargs)
    elif command == 'snapshot' and kwargs['delete_older_than']:
        kwargs['older_than'] = kwargs['delete_older_than'] # Fix for delete in this case only.
        snapshot_list = get_object_list(client, data_type='snapshot', **kwargs)
        expired_indices = find_expired_data(object_list=snapshot_list, **kwargs)
        op = _delete_snapshot
        words = {'op': 'delete snapshot for', 'verbed':'deleted snapshot', 'gerund': 'Deleting snapshot for'}
    elif command == 'snapshot' and kwargs['most_recent']:
        snap_latest_indices(client, **kwargs)
        return
    else: # Regular indexes
        index_list = get_object_list(client, **kwargs)
        expired_indices = find_expired_data(object_list=index_list, **kwargs)

    for index_name in expired_indices:
        if not by_space:
            logger.info(prepend + 'Attempting to {0} index {1}.'.format(words['op'], index_name))
        else:
            logger.info(prepend + 'Attempting to {0} index {1} due to space constraints.'.format(words['op'].lower(), index_name))
        if dry_run:
            continue # Don't act on dry run

        skipped = op(client, index_name, **kwargs)

        if skipped:
            continue

        # if no error was raised and we got here that means the operation succeeded
        logger.info('{0}: Successfully {1}.'.format(index_name, words['verbed']))
    if 'for' in words['op']:
        w = words['op'][:-4]
    else:
        w = words['op']
    logger.info(prepend + '{0} index operations completed.'.format(w.upper()))

def get_segmentcount(client, index_name):
    """Return a list of shardcount, segmentcount"""
    shards = client.indices.segments(index=index_name)['indices'][index_name]['shards']
    segmentcount = 0
    totalshards = 0 # We will increment this manually to capture all replicas...
    for shardnum in shards:
        for shard in range(0,len(shards[shardnum])):
            segmentcount += shards[shardnum][shard]['num_search_segments']
            totalshards += 1
    return totalshards, segmentcount

def validate_timestring(timestring, time_unit):
    """
    Validate that the appropriate element(s) for time_unit are in the timestring.
    e.g. If "weeks", we should see %U or %W, if hours %H, etc.
    """
    fail = True
    if time_unit == 'hours':
        if '%H' in timestring:
            fail = False
    elif time_unit == 'days':
        if '%d' in timestring:
            fail = False
    elif time_unit == 'weeks':
        if '%W' in timestring:
            fail = False
        elif '%U' in timestring:
            fail = False
    if fail:
        print('Timestring {0} does not match time unit {1}'.format(timestring, time_unit))
        sys.exit(1)
    return

    
def main():
    start = time.time()

    parser = make_parser()
    arguments = parser.parse_args()

    # Initialize timeout_override
    timeout_override = True if arguments.command == 'optimize' else False

    # Argparse nearly gets all conditions covered.
    # These remain because mutually exclusive arguments must be optional.
    if arguments.command == 'alias':
        if not arguments.alias_older_than and not arguments.unalias_older_than:
            print('{0} delete: error: expect one of --alias-older-than or --unalias-older-than'.format(sys.argv[0]))
            sys.exit(1)

    if arguments.command == 'delete':
        if not arguments.older_than and not arguments.disk_space:
            print('{0} delete: error: expect one of --older-than or --disk-space'.format(sys.argv[0]))
            sys.exit(1)

    if arguments.command == 'show':
        # Do not log and force dry-run if we opt to show indices or snapshots.
        arguments.log_file = os.devnull
        arguments.dry_run = True
        if not arguments.show_indices and not arguments.show_snapshots:
            print('{0} show: error: expect one of --show-indices or --show-snapshots'.format(sys.argv[0]))
            sys.exit(1)
        if arguments.show_snapshots and not arguments.repository:
            print('{0} show: error: --repository required with --show-snapshots'.format(sys.argv[0]))
            sys.exit(1)

    if arguments.command == 'snapshot':
        if not arguments.older_than and not arguments.most_recent and not arguments.delete_older_than:
            print('{0} snapshot: error: expect one of --older-than, --most-recent, or --delete-older-than'.format(sys.argv[0]))
            sys.exit(1)
        if arguments.older_than or arguments.most_recent:
            timeout_override = True

    # Setup logging
    if arguments.debug:
        numeric_log_level = logging.DEBUG
        format_string = '%(asctime)s %(levelname)-9s %(name)22s %(funcName)22s:%(lineno)-4d %(message)s'
    else:
        numeric_log_level = getattr(logging, arguments.log_level.upper(), None)
        format_string = '%(asctime)s %(levelname)-9s %(message)s'
        if not isinstance(numeric_log_level, int):
            raise ValueError('Invalid log level: %s' % arguments.log_level)
    
    date_string = None
    if arguments.logformat == 'logstash':
        os.environ['TZ'] = 'UTC'
        time.tzset()
        format_string = '{"@timestamp":"%(asctime)s.%(msecs)03dZ", "loglevel":"%(levelname)s", "name":"%(name)s", function":"%(funcName)s", "linenum":"%(lineno)d", "message":"%(message)s"}'
        date_string = '%Y-%m-%dT%H:%M:%S'

    logging.basicConfig(level=numeric_log_level,
                        format=format_string,
                        datefmt=date_string,
                        stream=open(arguments.log_file, 'a') if arguments.log_file else sys.stderr)

    # Filter out logging from Elasticsearch and associated modules by default
    if not arguments.debug:
        for handler in logging.root.handlers:
            handler.addFilter(Whitelist('root', '__main__', 'curator.curator'))

    # Setting up NullHandler to handle nested elasticsearch.trace Logger instance in elasticsearch python client
    logging.getLogger('elasticsearch.trace').addHandler(NullHandler())

    logging.info("Job starting...")

    if arguments.dry_run:
        logging.info("DRY RUN MODE.  No changes will be made.")

    # Override the timestamp in case the end-user doesn't.
    if timeout_override and arguments.timeout == 30:
        logger.info('Default timeout of 30 seconds is too low for command {0}.  Overriding to 21,600 seconds (6 hours).'.format(arguments.command.upper()))
        arguments.timeout = 21600

    client = elasticsearch.Elasticsearch(host=arguments.host, http_auth=arguments.auth, port=arguments.port, url_prefix=arguments.url_prefix, timeout=arguments.timeout, use_ssl=arguments.ssl)
    
    # Verify the version is acceptable.
    check_version(client)
    
    if arguments.master_only and not is_master_node(client):
        logger.fatal('Master-only flag detected. Connected to non-master node. Aborting.')
        sys.exit(1)

    if arguments.command != "show":
        if arguments.timestring:
            validate_timestring(arguments.timestring, arguments.time_unit)
        else: # Set default timestrings
            arguments.timestring = datemap[arguments.time_unit]
            logging.debug("Setting default timestring for {0} to {1}".format(arguments.time_unit, arguments.timestring))
        logging.debug("Matching indices with pattern: {0}{1}".format(arguments.prefix,arguments.timestring))

    # Execute the command specified in the arguments
    argdict = arguments.__dict__
    logging.debug("argdict = {0}".format(argdict))
    arguments.func(client, **argdict)

    logger.info('Done in {0}.'.format(timedelta(seconds=time.time()-start)))

if __name__ == '__main__':
    main()
    <|MERGE_RESOLUTION|>--- conflicted
+++ resolved
@@ -18,11 +18,7 @@
         def emit(self, record):
             pass
 
-<<<<<<< HEAD
-__version__ = '1.2.2'
-=======
 __version__ = '1.3.0-dev'
->>>>>>> 0e432d8b
 
 # Elasticsearch versions supported
 version_max  = (2, 0, 0)
