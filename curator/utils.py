--- conflicted
+++ resolved
@@ -884,11 +884,7 @@
                 '"master_only" cannot be true if more than one host is '
                 'specified. Hosts = {0}'.format(kwargs['hosts'])
             )
-<<<<<<< HEAD
-            raise ConfigurationError(
-=======
             raise exceptions.ConfigurationError(
->>>>>>> c7c7181b
                 '"master_only" cannot be true if more than one host is '
                 'specified. Hosts = {0}'.format(kwargs['hosts'])
             )
