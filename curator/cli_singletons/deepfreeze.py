--- conflicted
+++ resolved
@@ -1,12 +1,5 @@
 """Deepfreeze Singleton"""
 from datetime import datetime
-<<<<<<< HEAD
-
-import click
-
-from curator.cli_singletons.object_class import CLIAction
-=======
->>>>>>> 2b2eeaae
 
 import click
 
