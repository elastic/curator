--- conflicted
+++ resolved
@@ -61,16 +61,10 @@
         return { Optional('field'): Any(*string_types) }
 
 def intersect(**kwargs):
-<<<<<<< HEAD
-    # This setting is only used with the period filtertype when using field_stats
-    # i.e. indices only.
-    return { Optional('intersect', default=False): Any(bool, All(Any(str, unicode), Boolean())) }
-=======
     # pylint: disable=E1120
     # This setting is only used with the period filtertype when using field_stats
     # i.e. indices only.
     return { Optional('intersect', default=False): Any(bool, All(Any(*string_types), Boolean())) }
->>>>>>> c7c7181b
 
 def key(**kwargs):
     # This setting is only used with the allocated filtertype.
