"""Action Option Schema definitions"""

from datetime import datetime

from voluptuous import All, Any, Boolean, Coerce, Optional, Range, Required

# pylint: disable=E1120


def allocation_type():
    """
    :returns:
        {Optional('allocation_type', default='require'):
            All(Any(str), Any('require', 'include', 'exclude'))}
    """
    return {
<<<<<<< HEAD
        Optional("allocation_type", default="require"): All(
            Any(str), Any("require", "include", "exclude")
=======
        Optional('allocation_type', default='require'): All(  # type: ignore
            Any(str), Any('require', 'include', 'exclude')
>>>>>>> 4883c72c
        )
    }


def allow_ilm_indices():
    """
    :returns:
        {Optional('allow_ilm_indices', default=False):
            Any(bool, All(Any(str), Boolean()))}
    """
    return {
<<<<<<< HEAD
        Optional("allow_ilm_indices", default=False): Any(
            bool, All(Any(str), Boolean())
=======
        Optional('allow_ilm_indices', default=False): Any(  # type: ignore
            bool, All(Any(str), Boolean())  # type: ignore
>>>>>>> 4883c72c
        )
    }


def conditions():
    """
    :returns:
        {Optional('conditions'): {Optional('max_age'):
            Any(str), Optional('max_docs'):
                Coerce(int), Optional('max_size'): Any(str)}}
    """
    return {
        Optional("conditions"): {
            Optional("max_age"): Any(str),
            Optional("max_docs"): Coerce(int),
            Optional("max_size"): Any(str),
        }
    }


def continue_if_exception():
    """
    :returns:
        {Optional('continue_if_exception', default=False):
            Any(bool, All(Any(str), Boolean()))}
    """
    return {
<<<<<<< HEAD
        Optional("continue_if_exception", default=False): Any(
            bool, All(Any(str), Boolean())
=======
        Optional('continue_if_exception', default=False): Any(  # type: ignore
            bool, All(Any(str), Boolean())  # type: ignore
>>>>>>> 4883c72c
        )
    }


def count():
    """
    :returns: {Required('count'): All(Coerce(int), Range(min=0, max=10))}
    """
    return {Required("count"): All(Coerce(int), Range(min=0, max=10))}


def delay():
    """
    :returns:
        {Optional('delay', default=0):
            All(Coerce(float), Range(min=0.0, max=3600.0))}
    """
    return {
<<<<<<< HEAD
        Optional("delay", default=0): All(Coerce(float), Range(min=0.0, max=3600.0))
=======
        Optional('delay', default=0): All(Coerce(float), Range(min=0.0, max=3600.0))  # type: ignore
>>>>>>> 4883c72c
    }


def c2f_index_settings():
    """
    Only for the :py:class:`~.curator.actions.Cold2Frozen` action

    :returns: {Optional('index_settings'):  Any(None, dict)}
    """
<<<<<<< HEAD
    return {Optional("index_settings", default=None): Any(None, dict)}
=======
    return {Optional('index_settings', default=None): Any(None, dict)}  # type: ignore
>>>>>>> 4883c72c


def c2f_ignore_index_settings():
    """
    Only for the :py:class:`~.curator.actions.Cold2Frozen` action

    :returns: {Optional('ignore_index_settings'):  Any(None, list)}
    """
<<<<<<< HEAD
    return {Optional("ignore_index_settings", default=None): Any(None, list)}
=======
    return {Optional('ignore_index_settings', default=None): Any(None, list)}  # type: ignore
>>>>>>> 4883c72c


def copy_aliases():
    """
    :returns:
        {Optional('copy_aliases', default=False):
            Any(bool, All(Any(str), Boolean()))}
    """
    return {
<<<<<<< HEAD
        Optional("copy_aliases", default=False): Any(bool, All(Any(str), Boolean()))
=======
        Optional('copy_aliases', default=False): Any(bool, All(Any(str), Boolean()))  # type: ignore
>>>>>>> 4883c72c
    }


def delete_after():
    """
    :returns:
        {Optional('delete_after', default=True):
            Any(bool, All(Any(str), Boolean()))}
    """
<<<<<<< HEAD
    return {Optional("delete_after", default=True): Any(bool, All(Any(str), Boolean()))}
=======
    return {Optional('delete_after', default=True): Any(bool, All(Any(str), Boolean()))}  # type: ignore
>>>>>>> 4883c72c


def delete_aliases():
    """
    :returns:
        {Optional('delete_aliases', default=False):
            Any(bool, All(Any(str), Boolean()))}
    """
    return {
<<<<<<< HEAD
        Optional("delete_aliases", default=False): Any(bool, All(Any(str), Boolean()))
=======
        Optional('delete_aliases', default=False): Any(bool, All(Any(str), Boolean()))  # type: ignore
>>>>>>> 4883c72c
    }


def skip_flush():
    """
    :returns:
        {Optional('skip_flush', default=False):
            Any(bool, All(Any(str), Boolean()))}
    """
<<<<<<< HEAD
    return {Optional("skip_flush", default=False): Any(bool, All(Any(str), Boolean()))}
=======
    return {Optional('skip_flush', default=False): Any(bool, All(Any(str), Boolean()))}  # type: ignore
>>>>>>> 4883c72c


def disable_action():
    """
    :returns:
        {Optional('disable_action', default=False):
            Any(bool, All(Any(str), Boolean()))}
    """
    return {
<<<<<<< HEAD
        Optional("disable_action", default=False): Any(bool, All(Any(str), Boolean()))
=======
        Optional('disable_action', default=False): Any(bool, All(Any(str), Boolean()))  # type: ignore
>>>>>>> 4883c72c
    }


def extra_settings():
    """
    :returns: {Optional('extra_settings', default={}): dict}
    """
<<<<<<< HEAD
    return {Optional("extra_settings", default={}): dict}
=======
    return {Optional('extra_settings', default={}): dict}  # type: ignore
>>>>>>> 4883c72c


def ignore_empty_list():
    """
    :returns:
        {Optional('ignore_empty_list', default=False):
            Any(bool, All(Any(str), Boolean()))}
    """
    return {
<<<<<<< HEAD
        Optional("ignore_empty_list", default=False): Any(
            bool, All(Any(str), Boolean())
=======
        Optional('ignore_empty_list', default=False): Any(  # type: ignore
            bool, All(Any(str), Boolean())  # type: ignore
>>>>>>> 4883c72c
        )
    }


def ignore_existing():
    """
    :returns:
        {Optional('ignore_existing', default=False):
            Any(bool, All(Any(str), Boolean()))}
    """
    return {
<<<<<<< HEAD
        Optional("ignore_existing", default=False): Any(bool, All(Any(str), Boolean()))
=======
        Optional('ignore_existing', default=False): Any(bool, All(Any(str), Boolean()))  # type: ignore
>>>>>>> 4883c72c
    }


def ignore_unavailable():
    """
    :returns:
        {Optional('ignore_unavailable', default=False):
            Any(bool, All(Any(str), Boolean()))}
    """
    return {
<<<<<<< HEAD
        Optional("ignore_unavailable", default=False): Any(
            bool, All(Any(str), Boolean())
=======
        Optional('ignore_unavailable', default=False): Any(  # type: ignore
            bool, All(Any(str), Boolean())  # type: ignore
>>>>>>> 4883c72c
        )
    }


def include_aliases():
    """
    :returns:
        {Optional('include_aliases', default=False):
            Any(bool, All(Any(str), Boolean()))}
    """
    return {
<<<<<<< HEAD
        Optional("include_aliases", default=False): Any(bool, All(Any(str), Boolean()))
=======
        Optional('include_aliases', default=False): Any(bool, All(Any(str), Boolean()))  # type: ignore
>>>>>>> 4883c72c
    }


def include_global_state(action):
    """
    :returns:
        {Optional('include_global_state', default=default):
            Any(bool, All(Any(str), Boolean()))}
    """
    default = False
    if action == "snapshot":
        default = True
    return {
<<<<<<< HEAD
        Optional("include_global_state", default=default): Any(
            bool, All(Any(str), Boolean())
=======
        Optional('include_global_state', default=default): Any(  # type: ignore
            bool, All(Any(str), Boolean())  # type: ignore
>>>>>>> 4883c72c
        )
    }


def include_datastreams():
    """
    :returns:
        {Optional('include_datastreams', default=False):
            Any(bool, All(Any(str), Boolean()))}
    """
    return {
        Optional('include_datastreams', default=False): Any(  # type: ignore
            bool, All(Any(str), Boolean())  # type: ignore
        )
    }


def include_hidden():
    """
    :returns:
        {Optional('include_hidden', default=False):
            Any(bool, All(Any(str), Boolean()))}
    """
    return {
        Optional('include_hidden', default=False): Any(bool, All(Any(str), Boolean()))  # type: ignore
    }


def include_kibana():
    """
    :returns:
        {Optional('include_kibana', default=False):
            Any(bool, All(Any(str), Boolean()))}
    """
    return {
        Optional('include_kibana', default=False): Any(bool, All(Any(str), Boolean()))  # type: ignore
    }


def include_system():
    """
    :returns:
        {Optional('include_system', default=False):
            Any(bool, All(Any(str), Boolean()))}
    """
    return {
        Optional('include_system', default=False): Any(bool, All(Any(str), Boolean()))  # type: ignore
    }


def index_settings():
    """
    :returns: {Required('index_settings'): {'index': dict}}
    """
    return {Required("index_settings"): {"index": dict}}


def indices():
    """
    :returns: {Optional('indices', default=None): Any(None, list)}
    """
<<<<<<< HEAD
    return {Optional("indices", default=None): Any(None, list)}
=======
    return {Optional('indices', default=None): Any(None, list)}  # type: ignore
>>>>>>> 4883c72c


def key():
    """
    :returns: {Required('key'): Any(str)}
    """
    return {Required("key"): Any(str)}


def max_num_segments():
    """
    :returns:
        {Required('max_num_segments'):
            All(Coerce(int), Range(min=1, max=32768))}
    """
    return {Required("max_num_segments"): All(Coerce(int), Range(min=1, max=32768))}


# pylint: disable=unused-argument
def max_wait(action):
    """
    :returns: {Optional('max_wait', default=defval): Any(-1, Coerce(int), None)}
    """
    # The separation is here in case I want to change defaults later...
    defval = -1
    # if action in ['allocation', 'cluster_routing', 'replicas']:
    #     defval = -1
    # elif action in ['restore', 'snapshot', 'reindex', 'shrink']:
    #     defval = -1
<<<<<<< HEAD
    return {Optional("max_wait", default=defval): Any(-1, Coerce(int), None)}
=======
    return {Optional('max_wait', default=defval): Any(-1, Coerce(int), None)}  # type: ignore
>>>>>>> 4883c72c


def migration_prefix():
    """
    :returns: {Optional('migration_prefix', default=''): Any(None, str)}
    """
<<<<<<< HEAD
    return {Optional("migration_prefix", default=""): Any(None, str)}
=======
    return {Optional('migration_prefix', default=''): Any(None, str)}  # type: ignore
>>>>>>> 4883c72c


def migration_suffix():
    """
    :returns: {Optional('migration_suffix', default=''): Any(None, str)}
    """
<<<<<<< HEAD
    return {Optional("migration_suffix", default=""): Any(None, str)}
=======
    return {Optional('migration_suffix', default=''): Any(None, str)}  # type: ignore
>>>>>>> 4883c72c


def name(action):
    """
    :returns: The proper name based on what action it is:
        ``alias``, ``create_index``, ``rollover``: {Required('name'): Any(str)}
        ``snapshot``: {Optional('name', default='curator-%Y%m%d%H%M%S'): Any(str)}
        ``restore``: {Optional('name'): Any(str)}
    """
<<<<<<< HEAD
    if action in ["alias", "create_index", "rollover"]:
        return {Required("name"): Any(str)}
    if action == "snapshot":
        return {Optional("name", default="curator-%Y%m%d%H%M%S"): Any(str)}
    if action == "restore":
        return {Optional("name"): Any(str)}
=======
    if action in ['alias', 'create_index', 'rollover']:
        return {Required('name'): Any(str)}
    if action == 'snapshot':
        return {Optional('name', default='curator-%Y%m%d%H%M%S'): Any(str)}  # type: ignore
    if action == 'restore':
        return {Optional('name'): Any(str)}
>>>>>>> 4883c72c


def new_index():
    """
    :returns: {Optional('new_index', default=None): Any(None, str)}
    """
<<<<<<< HEAD
    return {Optional("new_index", default=None): Any(None, str)}
=======
    return {Optional('new_index', default=None): Any(None, str)}  # type: ignore
>>>>>>> 4883c72c


def node_filters():
    """
    :returns: A :py:class:`voluptuous.schema_builder.Schema` object.
        See code for more details.
    """
    return {
<<<<<<< HEAD
        Optional("node_filters", default={}): {
            Optional("permit_masters", default=False): Any(
                bool, All(Any(str), Boolean())
            ),
            Optional("exclude_nodes", default=[]): Any(list, None),
=======
        Optional('node_filters', default={}): {  # type: ignore
            Optional('permit_masters', default=False): Any(  # type: ignore
                bool, All(Any(str), Boolean())  # type: ignore
            ),
            Optional('exclude_nodes', default=[]): Any(list, None),  # type: ignore
>>>>>>> 4883c72c
        }
    }


def number_of_replicas():
    """
    :returns:
        {Optional('number_of_replicas', default=1):
            All(Coerce(int), Range(min=0, max=10))}
    """
    return {
<<<<<<< HEAD
        Optional("number_of_replicas", default=1): All(
=======
        Optional('number_of_replicas', default=1): All(  # type: ignore
>>>>>>> 4883c72c
            Coerce(int), Range(min=0, max=10)
        )
    }


def number_of_shards():
    """
    :returns:
        {Optional('number_of_shards', default=1):
            All(Coerce(int), Range(min=1, max=99))}
    """
    return {
<<<<<<< HEAD
        Optional("number_of_shards", default=1): All(Coerce(int), Range(min=1, max=99))
=======
        Optional('number_of_shards', default=1): All(Coerce(int), Range(min=1, max=99))  # type: ignore
>>>>>>> 4883c72c
    }


def partial():
    """
    :returns:
        {Optional('partial', default=False): Any(bool, All(Any(str), Boolean()))}
    """
<<<<<<< HEAD
    return {Optional("partial", default=False): Any(bool, All(Any(str), Boolean()))}
=======
    return {Optional('partial', default=False): Any(bool, All(Any(str), Boolean()))}  # type: ignore
>>>>>>> 4883c72c


def post_allocation():
    """
    :returns: A :py:class:`voluptuous.schema_builder.Schema` object.
        See code for more details.
    """
    return {
<<<<<<< HEAD
        Optional("post_allocation", default={}): Any(
            {},
            All(
                {
                    Required("allocation_type", default="require"): All(
                        Any(str), Any("require", "include", "exclude")
                    ),
                    Required("key"): Any(str),
                    Required("value", default=None): Any(None, str),
=======
        Optional('post_allocation', default={}): Any(  # type: ignore
            {},
            All(
                {
                    Required('allocation_type', default='require'): All(  # type: ignore
                        Any(str), Any('require', 'include', 'exclude')
                    ),
                    Required('key'): Any(str),
                    Required('value', default=None): Any(None, str),  # type: ignore
>>>>>>> 4883c72c
                }
            ),
        )
    }


def preserve_existing():
    """
    :returns:
        {Optional('preserve_existing', default=False):
            Any(bool, All(Any(str), Boolean()))}
    """
    return {
<<<<<<< HEAD
        Optional("preserve_existing", default=False): Any(
            bool, All(Any(str), Boolean())
=======
        Optional('preserve_existing', default=False): Any(  # type: ignore
            bool, All(Any(str), Boolean())  # type: ignore
>>>>>>> 4883c72c
        )
    }


def refresh():
    """
    :returns:
        {Optional('refresh', default=True): Any(bool, All(Any(str), Boolean()))}
    """
<<<<<<< HEAD
    return {Optional("refresh", default=True): Any(bool, All(Any(str), Boolean()))}
=======
    return {Optional('refresh', default=True): Any(bool, All(Any(str), Boolean()))}  # type: ignore
>>>>>>> 4883c72c


def remote_certificate():
    """
    :returns: {Optional('remote_certificate', default=None): Any(None, str)}
    """
<<<<<<< HEAD
    return {Optional("remote_certificate", default=None): Any(None, str)}
=======
    return {Optional('remote_certificate', default=None): Any(None, str)}  # type: ignore
>>>>>>> 4883c72c


def remote_client_cert():
    """
    :returns: {Optional('remote_client_cert', default=None): Any(None, str)}
    """
<<<<<<< HEAD
    return {Optional("remote_client_cert", default=None): Any(None, str)}
=======
    return {Optional('remote_client_cert', default=None): Any(None, str)}  # type: ignore
>>>>>>> 4883c72c


def remote_client_key():
    """
    :returns: {Optional('remote_client_key', default=None): Any(None, str)}
    """
<<<<<<< HEAD
    return {Optional("remote_client_key", default=None): Any(None, str)}
=======
    return {Optional('remote_client_key', default=None): Any(None, str)}  # type: ignore
>>>>>>> 4883c72c


def remote_filters():
    """
    :returns: A :py:class:`voluptuous.schema_builder.Schema` object.
        See code for more details.
    """
    # This is really just a basic check here.  The real check is in the
    # validate_actions() method in utils.py
    return {
        Optional(
            "remote_filters",
            default=[
                {
<<<<<<< HEAD
                    "filtertype": "pattern",
                    "kind": "regex",
                    "value": ".*",
                    "exclude": True,
                }
=======
                    'filtertype': 'pattern',
                    'kind': 'regex',
                    'value': '.*',
                    'exclude': True,
                }  # type: ignore
>>>>>>> 4883c72c
            ],
        ): Any(list, None)
    }


def rename_pattern():
    """
    :returns: {Optional('rename_pattern'): Any(str)}
    """
    return {Optional("rename_pattern"): Any(str)}


def rename_replacement():
    """
    :returns: {Optional('rename_replacement'): Any(str)}
    """
    return {Optional("rename_replacement"): Any(str)}


def repository():
    """
    :returns: {Required('repository'): Any(str)}
    """
    return {Required("repository"): Any(str)}


def request_body():
    """
    :returns: A :py:class:`voluptuous.schema_builder.Schema` object.
        See code for more details.
    """
    return {
        Required("request_body"): {
            Optional("conflicts"): Any("proceed", "abort"),
            Optional("max_docs"): Coerce(int),
            Required("source"): {
                Required("index"): Any(Any(str), list),
                Optional("query"): dict,
                Optional("remote"): {
                    Optional("host"): Any(str),
                    Optional("username"): Any(str),
                    Optional("password"): Any(str),
                    Optional("socket_timeout"): Any(str),
                    Optional("connect_timeout"): Any(str),
                    Optional("headers"): Any(str),
                },
<<<<<<< HEAD
                Optional("size"): Coerce(int),
                Optional("_source"): Any(bool, Boolean()),
=======
                Optional('size'): Coerce(int),
                Optional('_source'): Any(bool, Boolean()),  # type: ignore
>>>>>>> 4883c72c
            },
            Required("dest"): {
                Required("index"): Any(str),
                Optional("version_type"): Any(
                    "internal", "external", "external_gt", "external_gte"
                ),
                Optional("op_type"): Any(str),
                Optional("pipeline"): Any(str),
            },
            Optional("script"): {
                Optional("source"): Any(str),
                Optional("lang"): Any("painless", "expression", "mustache", "java"),
            },
        }
    }


def requests_per_second():
    """
    :returns:
        {Optional('requests_per_second', default=-1): Any(-1, Coerce(int), None)}
    """
<<<<<<< HEAD
    return {Optional("requests_per_second", default=-1): Any(-1, Coerce(int), None)}
=======
    return {Optional('requests_per_second', default=-1): Any(-1, Coerce(int), None)}  # type: ignore
>>>>>>> 4883c72c


def retry_count():
    """
    :returns:
        {Optional('retry_count', default=3):
            All(Coerce(int), Range(min=0, max=100))}
    """
<<<<<<< HEAD
    return {Optional("retry_count", default=3): All(Coerce(int), Range(min=0, max=100))}
=======
    return {Optional('retry_count', default=3): All(Coerce(int), Range(min=0, max=100))}  # type: ignore
>>>>>>> 4883c72c


def retry_interval():
    """
    :returns:
        {Optional('retry_interval', default=120):
            All(Coerce(int), Range(min=1, max=600))}
    """
    return {
<<<<<<< HEAD
        Optional("retry_interval", default=120): All(Coerce(int), Range(min=1, max=600))
=======
        Optional('retry_interval', default=120): All(Coerce(int), Range(min=1, max=600))  # type: ignore
>>>>>>> 4883c72c
    }


def routing_type():
    """
    :returns: {Required('routing_type'): Any('allocation', 'rebalance')}
    """
    return {Required("routing_type"): Any("allocation", "rebalance")}


def cluster_routing_setting():
    """
    :returns: {Required('setting'): Any('enable')}
    """
    return {Required("setting"): Any("enable")}


def cluster_routing_value():
    """
    :returns:
        {Required('value'):
            Any('all', 'primaries', 'none', 'new_primaries', 'replicas')}
    """
    return {
        Required("value"): Any("all", "primaries", "none", "new_primaries", "replicas")
    }


def search_pattern():
    """
    :returns: {Optional('search_pattern', default='*'): Any(str)}
    """
<<<<<<< HEAD
    return {Optional("search_pattern", default="_all"): Any(str)}
=======
    return {Optional('search_pattern', default='*'): Any(str)}  # type: ignore
>>>>>>> 4883c72c


def shrink_node():
    """
    :returns: {Required('shrink_node'): Any(str)}
    """
    return {Required("shrink_node"): Any(str)}


def shrink_prefix():
    """
    :returns: {Optional('shrink_prefix', default=''): Any(None, str)}
    """
<<<<<<< HEAD
    return {Optional("shrink_prefix", default=""): Any(None, str)}
=======
    return {Optional('shrink_prefix', default=''): Any(None, str)}  # type: ignore
>>>>>>> 4883c72c


def shrink_suffix():
    """
    :returns: {Optional('shrink_suffix', default='-shrink'): Any(None, str)}
    """
<<<<<<< HEAD
    return {Optional("shrink_suffix", default="-shrink"): Any(None, str)}
=======
    return {Optional('shrink_suffix', default='-shrink'): Any(None, str)}  # type: ignore
>>>>>>> 4883c72c


def skip_repo_fs_check():
    """
    :returns:
        {Optional('skip_repo_fs_check', default=True):
            Any(bool, All(Any(str), Boolean()))}
    """
    return {
<<<<<<< HEAD
        Optional("skip_repo_fs_check", default=True): Any(
            bool, All(Any(str), Boolean())
=======
        Optional('skip_repo_fs_check', default=True): Any(  # type: ignore
            bool, All(Any(str), Boolean())  # type: ignore
>>>>>>> 4883c72c
        )
    }


def slices():
    """
    :returns:
        {Optional('slices', default=1):
            Any(All(Coerce(int), Range(min=1, max=500)), None)}
    """
    return {
<<<<<<< HEAD
        Optional("slices", default=1): Any(
=======
        Optional('slices', default=1): Any(  # type: ignore
>>>>>>> 4883c72c
            All(Coerce(int), Range(min=1, max=500)), None
        )
    }


def timeout(action):
    """
    :returns: {Optional('timeout', default=defval): Any(Coerce(int), None)}
    """
    # if action == 'reindex':
    defval = 60
<<<<<<< HEAD
    return {Optional("timeout", default=defval): Any(Coerce(int), None)}
=======
    return {Optional('timeout', default=defval): Any(Coerce(int), None)}  # type: ignore
>>>>>>> 4883c72c


def timeout_override(action):
    """
    :returns:
        {Optional('timeout_override', default=defval): Any(Coerce(int), None)}
        where ``defval`` is determined by the action.

        ``['forcemerge', 'restore', 'snapshot']`` = ``21600``

        ``close`` = ``180``

        ``delete_snapshots`` = ``300``
    """
    if action in ["forcemerge", "restore", "snapshot"]:
        defval = 21600
    elif action == "close":
        defval = 180
    elif action == "delete_snapshots":
        defval = 300
    else:
        defval = None
<<<<<<< HEAD
    return {Optional("timeout_override", default=defval): Any(Coerce(int), None)}
=======
    return {Optional('timeout_override', default=defval): Any(Coerce(int), None)}  # type: ignore
>>>>>>> 4883c72c


def value():
    """
    :returns: {Required('value', default=None): Any(None, str)}
    """
<<<<<<< HEAD
    return {Required("value", default=None): Any(None, str)}
=======
    return {Required('value', default=None): Any(None, str)}  # type: ignore
>>>>>>> 4883c72c


def wait_for_active_shards(action):
    """
    :returns:
        {Optional('wait_for_active_shards', default=defval):
            Any(Coerce(int), 'all', None)}
            where ``defval`` defaults to 0, but changes to 1 for the ``reindex`` and
            ``shrink`` actions.
    """
    defval = 0
    if action in ["reindex", "shrink"]:
        defval = 1
    return {
<<<<<<< HEAD
        Optional("wait_for_active_shards", default=defval): Any(
            Coerce(int), "all", None
=======
        Optional('wait_for_active_shards', default=defval): Any(  # type: ignore
            Coerce(int), 'all', None
>>>>>>> 4883c72c
        )
    }


def wait_for_completion(action):
    """
    :returns:
        {Optional('wait_for_completion', default=defval):
            Any(bool, All(Any(str), Boolean()))}
            where ``defval`` defaults to True, but changes to False if action is
            ``allocation``, ``cluster_routing``, or ``replicas``.
    """
    # if action in ['cold2frozen', 'reindex', 'restore', 'snapshot']:
    defval = True
    if action in ["allocation", "cluster_routing", "replicas"]:
        defval = False
    return {
<<<<<<< HEAD
        Optional("wait_for_completion", default=defval): Any(
            bool, All(Any(str), Boolean())
=======
        Optional('wait_for_completion', default=defval): Any(  # type: ignore
            bool, All(Any(str), Boolean())  # type: ignore
>>>>>>> 4883c72c
        )
    }


def wait_for_rebalance():
    """
    :returns:
        {Optional('wait_for_rebalance', default=True):
            Any(bool, All(Any(str), Boolean()))}
    """
    return {
<<<<<<< HEAD
        Optional("wait_for_rebalance", default=True): Any(
            bool, All(Any(str), Boolean())
=======
        Optional('wait_for_rebalance', default=True): Any(  # type: ignore
            bool, All(Any(str), Boolean())  # type: ignore
>>>>>>> 4883c72c
        )
    }


def wait_interval(action):
    """
    :returns:
        {Optional('wait_interval', default=defval):
            Any(All(Coerce(int), Range(min=minval, max=maxval)), None)}
            where ``minval`` = ``1``, ``maxval`` = ``30``, and ``defval`` is ``3``,
            unless the action is one of
            ``['restore', 'snapshot', 'reindex', 'shrink']``, and then ``defval``
            is ``9``.
    """
    minval = 1
    maxval = 30
    # if action in ['allocation', 'cluster_routing', 'replicas']:
    defval = 3
    if action in ["restore", "snapshot", "reindex", "shrink"]:
        defval = 9
    return {
<<<<<<< HEAD
        Optional("wait_interval", default=defval): Any(
=======
        Optional('wait_interval', default=defval): Any(  # type: ignore
>>>>>>> 4883c72c
            All(Coerce(int), Range(min=minval, max=maxval)), None
        )
    }


def warn_if_no_indices():
    """
    :returns:
        {Optional('warn_if_no_indices', default=False):
            Any(bool, All(Any(str), Boolean()))}
    """
    return {
<<<<<<< HEAD
        Optional("warn_if_no_indices", default=False): Any(
            bool, All(Any(str), Boolean())
        )
    }


def repo_name_prefix():
    """
    Return a :class:`voluptuous.schema_builder.Schema` object for `repo_name_prefix`
    """
    return {Optional("repo_name_prefix"): All(Any(str), default="deepfreeze")}


def bucket_name_prefix():
    """
    Return a :class:`voluptuous.schema_builder.Schema` object for `bucket_name_prefix`
    """
    return {Optional("bucket_name_prefix"): All(Any(str), default="deepfreeze")}


def base_path_prefix():
    """
    Return a :class:`voluptuous.schema_builder.Schema` object for `base_path_prefix`
    """
    return {Optional("base_path_prefix"): All(Any(str), default="snapshots")}


def rotate_by():
    """
    Return a :class:`voluptuous.schema_builder.Schema` object for `rotate_by`
    """
    return {Optional("rotate_by"): All(Any(str), default="path")}


def style():
    """
    Return a :class:`voluptuous.schema_builder.Schema` object for `style`
    """
    return {
        Optional("style"): All(
            Any("oneup", "date"),
            default="oneup",
        )
    }


def canned_acl():
    """
    Return a :class:`voluptuous.schema_builder.Schema` object for `canned_acl`
    """
    return {
        Optional("canned_acl"): All(
            Any(
                "private",
                "public-read",
                "public-read-write",
                "authenticated-read",
                "log-delivery-write",
                "bucket-owner-read",
                "bucket-owner-full-control",
            ),
            default="private",
        )
    }


def storage_class():
    """
    Return a :class:`voluptuous.schema_builder.Schema` object for `storage_class`
    """
    return {
        Optional("storage_class"): All(
            Any(
                "standard",
                "reduced_redundancy",
                "standard_ia",
                "intelligent_tiering",
                "onezone_ia",
            ),
            default="intelligent_tiering",
        )
    }


def keep():
    """
    This setting is required.
    Return a :class:`voluptuous.schema_builder.Schema` object for `keep`
    """
    return {Required("keep"): All(Coerce(int), Range(min=1))}


def year():
    """
    This setting is only used to override the current year value.
    Return a :class:`voluptuous.schema_builder.Schema` object for `year`
    """
    return {Optional("year"): All(Coerce(int), Range(min=2000, max=2100))}


def month():
    """
    This setting is only used to override the current month value.
    Return a :class:`voluptuous.schema_builder.Schema` object for `month`
    """
    return {Optional("month"): All(Coerce(int), Range(min=1, max=12))}


def provider():
    """
    This setting will determine the cloud provider to use.
    """
    return {Optional("provider"): All(Any("aws"), default="aws")}


def thaw_set():
    """
    This setting will allow users to set a thaw_set for refreezing.
    """
    return {Optional("thaw_set"): All(Coerce(int), default=0)}


def start():
    """
    Start of a time window
    """
    return {
        Required("start"): All(str, Coerce(lambda s: datetime.strptime(s, "%Y-%m-%d")))
    }


def end():
    """
    End of a time window
    """
    return {
        Required("end"): All(str, Coerce(lambda s: datetime.strptime(s, "%Y-%m-%d")))
    }


def restore_days():
    """
    Number of days to keep the object restored
    """
    return {Optional("restore_days", default=7): All(Coerce(int), Range(min=1))}


def retrieval_tier():
    """
    The retrieval tier to use
    """
    return {
        Optional("retrieval_tier", default="Standard"): Any(
            "Standard", "Bulk", "Expedited"
        )
    }


def enable_multiple_buckets():
    """
    Setting to allow referencing multiple buckets
    """
    return {
        Optional("enable_multiple_buckets", default=False): Any(
            bool, All(Any(str), Boolean())
=======
        Optional('warn_if_no_indices', default=False): Any(  # type: ignore
            bool, All(Any(str), Boolean())  # type: ignore
>>>>>>> 4883c72c
        )
    }<|MERGE_RESOLUTION|>--- conflicted
+++ resolved
@@ -14,13 +14,8 @@
             All(Any(str), Any('require', 'include', 'exclude'))}
     """
     return {
-<<<<<<< HEAD
-        Optional("allocation_type", default="require"): All(
-            Any(str), Any("require", "include", "exclude")
-=======
         Optional('allocation_type', default='require'): All(  # type: ignore
             Any(str), Any('require', 'include', 'exclude')
->>>>>>> 4883c72c
         )
     }
 
@@ -32,13 +27,8 @@
             Any(bool, All(Any(str), Boolean()))}
     """
     return {
-<<<<<<< HEAD
-        Optional("allow_ilm_indices", default=False): Any(
-            bool, All(Any(str), Boolean())
-=======
         Optional('allow_ilm_indices', default=False): Any(  # type: ignore
             bool, All(Any(str), Boolean())  # type: ignore
->>>>>>> 4883c72c
         )
     }
 
@@ -66,13 +56,8 @@
             Any(bool, All(Any(str), Boolean()))}
     """
     return {
-<<<<<<< HEAD
-        Optional("continue_if_exception", default=False): Any(
-            bool, All(Any(str), Boolean())
-=======
         Optional('continue_if_exception', default=False): Any(  # type: ignore
             bool, All(Any(str), Boolean())  # type: ignore
->>>>>>> 4883c72c
         )
     }
 
@@ -91,11 +76,7 @@
             All(Coerce(float), Range(min=0.0, max=3600.0))}
     """
     return {
-<<<<<<< HEAD
-        Optional("delay", default=0): All(Coerce(float), Range(min=0.0, max=3600.0))
-=======
         Optional('delay', default=0): All(Coerce(float), Range(min=0.0, max=3600.0))  # type: ignore
->>>>>>> 4883c72c
     }
 
 
@@ -105,11 +86,7 @@
 
     :returns: {Optional('index_settings'):  Any(None, dict)}
     """
-<<<<<<< HEAD
-    return {Optional("index_settings", default=None): Any(None, dict)}
-=======
     return {Optional('index_settings', default=None): Any(None, dict)}  # type: ignore
->>>>>>> 4883c72c
 
 
 def c2f_ignore_index_settings():
@@ -118,11 +95,7 @@
 
     :returns: {Optional('ignore_index_settings'):  Any(None, list)}
     """
-<<<<<<< HEAD
-    return {Optional("ignore_index_settings", default=None): Any(None, list)}
-=======
     return {Optional('ignore_index_settings', default=None): Any(None, list)}  # type: ignore
->>>>>>> 4883c72c
 
 
 def copy_aliases():
@@ -132,11 +105,7 @@
             Any(bool, All(Any(str), Boolean()))}
     """
     return {
-<<<<<<< HEAD
-        Optional("copy_aliases", default=False): Any(bool, All(Any(str), Boolean()))
-=======
         Optional('copy_aliases', default=False): Any(bool, All(Any(str), Boolean()))  # type: ignore
->>>>>>> 4883c72c
     }
 
 
@@ -146,11 +115,7 @@
         {Optional('delete_after', default=True):
             Any(bool, All(Any(str), Boolean()))}
     """
-<<<<<<< HEAD
-    return {Optional("delete_after", default=True): Any(bool, All(Any(str), Boolean()))}
-=======
     return {Optional('delete_after', default=True): Any(bool, All(Any(str), Boolean()))}  # type: ignore
->>>>>>> 4883c72c
 
 
 def delete_aliases():
@@ -160,11 +125,7 @@
             Any(bool, All(Any(str), Boolean()))}
     """
     return {
-<<<<<<< HEAD
-        Optional("delete_aliases", default=False): Any(bool, All(Any(str), Boolean()))
-=======
         Optional('delete_aliases', default=False): Any(bool, All(Any(str), Boolean()))  # type: ignore
->>>>>>> 4883c72c
     }
 
 
@@ -174,11 +135,7 @@
         {Optional('skip_flush', default=False):
             Any(bool, All(Any(str), Boolean()))}
     """
-<<<<<<< HEAD
-    return {Optional("skip_flush", default=False): Any(bool, All(Any(str), Boolean()))}
-=======
     return {Optional('skip_flush', default=False): Any(bool, All(Any(str), Boolean()))}  # type: ignore
->>>>>>> 4883c72c
 
 
 def disable_action():
@@ -188,11 +145,7 @@
             Any(bool, All(Any(str), Boolean()))}
     """
     return {
-<<<<<<< HEAD
-        Optional("disable_action", default=False): Any(bool, All(Any(str), Boolean()))
-=======
         Optional('disable_action', default=False): Any(bool, All(Any(str), Boolean()))  # type: ignore
->>>>>>> 4883c72c
     }
 
 
@@ -200,11 +153,7 @@
     """
     :returns: {Optional('extra_settings', default={}): dict}
     """
-<<<<<<< HEAD
-    return {Optional("extra_settings", default={}): dict}
-=======
     return {Optional('extra_settings', default={}): dict}  # type: ignore
->>>>>>> 4883c72c
 
 
 def ignore_empty_list():
@@ -214,13 +163,8 @@
             Any(bool, All(Any(str), Boolean()))}
     """
     return {
-<<<<<<< HEAD
-        Optional("ignore_empty_list", default=False): Any(
-            bool, All(Any(str), Boolean())
-=======
         Optional('ignore_empty_list', default=False): Any(  # type: ignore
             bool, All(Any(str), Boolean())  # type: ignore
->>>>>>> 4883c72c
         )
     }
 
@@ -232,11 +176,7 @@
             Any(bool, All(Any(str), Boolean()))}
     """
     return {
-<<<<<<< HEAD
-        Optional("ignore_existing", default=False): Any(bool, All(Any(str), Boolean()))
-=======
         Optional('ignore_existing', default=False): Any(bool, All(Any(str), Boolean()))  # type: ignore
->>>>>>> 4883c72c
     }
 
 
@@ -247,13 +187,8 @@
             Any(bool, All(Any(str), Boolean()))}
     """
     return {
-<<<<<<< HEAD
-        Optional("ignore_unavailable", default=False): Any(
-            bool, All(Any(str), Boolean())
-=======
         Optional('ignore_unavailable', default=False): Any(  # type: ignore
             bool, All(Any(str), Boolean())  # type: ignore
->>>>>>> 4883c72c
         )
     }
 
@@ -265,11 +200,7 @@
             Any(bool, All(Any(str), Boolean()))}
     """
     return {
-<<<<<<< HEAD
-        Optional("include_aliases", default=False): Any(bool, All(Any(str), Boolean()))
-=======
         Optional('include_aliases', default=False): Any(bool, All(Any(str), Boolean()))  # type: ignore
->>>>>>> 4883c72c
     }
 
 
@@ -283,13 +214,8 @@
     if action == "snapshot":
         default = True
     return {
-<<<<<<< HEAD
-        Optional("include_global_state", default=default): Any(
-            bool, All(Any(str), Boolean())
-=======
         Optional('include_global_state', default=default): Any(  # type: ignore
             bool, All(Any(str), Boolean())  # type: ignore
->>>>>>> 4883c72c
         )
     }
 
@@ -351,11 +277,7 @@
     """
     :returns: {Optional('indices', default=None): Any(None, list)}
     """
-<<<<<<< HEAD
-    return {Optional("indices", default=None): Any(None, list)}
-=======
     return {Optional('indices', default=None): Any(None, list)}  # type: ignore
->>>>>>> 4883c72c
 
 
 def key():
@@ -385,33 +307,21 @@
     #     defval = -1
     # elif action in ['restore', 'snapshot', 'reindex', 'shrink']:
     #     defval = -1
-<<<<<<< HEAD
-    return {Optional("max_wait", default=defval): Any(-1, Coerce(int), None)}
-=======
     return {Optional('max_wait', default=defval): Any(-1, Coerce(int), None)}  # type: ignore
->>>>>>> 4883c72c
 
 
 def migration_prefix():
     """
     :returns: {Optional('migration_prefix', default=''): Any(None, str)}
     """
-<<<<<<< HEAD
-    return {Optional("migration_prefix", default=""): Any(None, str)}
-=======
     return {Optional('migration_prefix', default=''): Any(None, str)}  # type: ignore
->>>>>>> 4883c72c
 
 
 def migration_suffix():
     """
     :returns: {Optional('migration_suffix', default=''): Any(None, str)}
     """
-<<<<<<< HEAD
-    return {Optional("migration_suffix", default=""): Any(None, str)}
-=======
     return {Optional('migration_suffix', default=''): Any(None, str)}  # type: ignore
->>>>>>> 4883c72c
 
 
 def name(action):
@@ -421,32 +331,19 @@
         ``snapshot``: {Optional('name', default='curator-%Y%m%d%H%M%S'): Any(str)}
         ``restore``: {Optional('name'): Any(str)}
     """
-<<<<<<< HEAD
-    if action in ["alias", "create_index", "rollover"]:
-        return {Required("name"): Any(str)}
-    if action == "snapshot":
-        return {Optional("name", default="curator-%Y%m%d%H%M%S"): Any(str)}
-    if action == "restore":
-        return {Optional("name"): Any(str)}
-=======
     if action in ['alias', 'create_index', 'rollover']:
         return {Required('name'): Any(str)}
     if action == 'snapshot':
         return {Optional('name', default='curator-%Y%m%d%H%M%S'): Any(str)}  # type: ignore
     if action == 'restore':
         return {Optional('name'): Any(str)}
->>>>>>> 4883c72c
 
 
 def new_index():
     """
     :returns: {Optional('new_index', default=None): Any(None, str)}
     """
-<<<<<<< HEAD
-    return {Optional("new_index", default=None): Any(None, str)}
-=======
     return {Optional('new_index', default=None): Any(None, str)}  # type: ignore
->>>>>>> 4883c72c
 
 
 def node_filters():
@@ -455,19 +352,11 @@
         See code for more details.
     """
     return {
-<<<<<<< HEAD
-        Optional("node_filters", default={}): {
-            Optional("permit_masters", default=False): Any(
-                bool, All(Any(str), Boolean())
-            ),
-            Optional("exclude_nodes", default=[]): Any(list, None),
-=======
         Optional('node_filters', default={}): {  # type: ignore
             Optional('permit_masters', default=False): Any(  # type: ignore
                 bool, All(Any(str), Boolean())  # type: ignore
             ),
             Optional('exclude_nodes', default=[]): Any(list, None),  # type: ignore
->>>>>>> 4883c72c
         }
     }
 
@@ -479,11 +368,7 @@
             All(Coerce(int), Range(min=0, max=10))}
     """
     return {
-<<<<<<< HEAD
-        Optional("number_of_replicas", default=1): All(
-=======
         Optional('number_of_replicas', default=1): All(  # type: ignore
->>>>>>> 4883c72c
             Coerce(int), Range(min=0, max=10)
         )
     }
@@ -496,11 +381,7 @@
             All(Coerce(int), Range(min=1, max=99))}
     """
     return {
-<<<<<<< HEAD
-        Optional("number_of_shards", default=1): All(Coerce(int), Range(min=1, max=99))
-=======
         Optional('number_of_shards', default=1): All(Coerce(int), Range(min=1, max=99))  # type: ignore
->>>>>>> 4883c72c
     }
 
 
@@ -509,11 +390,7 @@
     :returns:
         {Optional('partial', default=False): Any(bool, All(Any(str), Boolean()))}
     """
-<<<<<<< HEAD
-    return {Optional("partial", default=False): Any(bool, All(Any(str), Boolean()))}
-=======
     return {Optional('partial', default=False): Any(bool, All(Any(str), Boolean()))}  # type: ignore
->>>>>>> 4883c72c
 
 
 def post_allocation():
@@ -522,17 +399,6 @@
         See code for more details.
     """
     return {
-<<<<<<< HEAD
-        Optional("post_allocation", default={}): Any(
-            {},
-            All(
-                {
-                    Required("allocation_type", default="require"): All(
-                        Any(str), Any("require", "include", "exclude")
-                    ),
-                    Required("key"): Any(str),
-                    Required("value", default=None): Any(None, str),
-=======
         Optional('post_allocation', default={}): Any(  # type: ignore
             {},
             All(
@@ -542,7 +408,6 @@
                     ),
                     Required('key'): Any(str),
                     Required('value', default=None): Any(None, str),  # type: ignore
->>>>>>> 4883c72c
                 }
             ),
         )
@@ -556,13 +421,8 @@
             Any(bool, All(Any(str), Boolean()))}
     """
     return {
-<<<<<<< HEAD
-        Optional("preserve_existing", default=False): Any(
-            bool, All(Any(str), Boolean())
-=======
         Optional('preserve_existing', default=False): Any(  # type: ignore
             bool, All(Any(str), Boolean())  # type: ignore
->>>>>>> 4883c72c
         )
     }
 
@@ -572,44 +432,28 @@
     :returns:
         {Optional('refresh', default=True): Any(bool, All(Any(str), Boolean()))}
     """
-<<<<<<< HEAD
-    return {Optional("refresh", default=True): Any(bool, All(Any(str), Boolean()))}
-=======
     return {Optional('refresh', default=True): Any(bool, All(Any(str), Boolean()))}  # type: ignore
->>>>>>> 4883c72c
 
 
 def remote_certificate():
     """
     :returns: {Optional('remote_certificate', default=None): Any(None, str)}
     """
-<<<<<<< HEAD
-    return {Optional("remote_certificate", default=None): Any(None, str)}
-=======
     return {Optional('remote_certificate', default=None): Any(None, str)}  # type: ignore
->>>>>>> 4883c72c
 
 
 def remote_client_cert():
     """
     :returns: {Optional('remote_client_cert', default=None): Any(None, str)}
     """
-<<<<<<< HEAD
-    return {Optional("remote_client_cert", default=None): Any(None, str)}
-=======
     return {Optional('remote_client_cert', default=None): Any(None, str)}  # type: ignore
->>>>>>> 4883c72c
 
 
 def remote_client_key():
     """
     :returns: {Optional('remote_client_key', default=None): Any(None, str)}
     """
-<<<<<<< HEAD
-    return {Optional("remote_client_key", default=None): Any(None, str)}
-=======
     return {Optional('remote_client_key', default=None): Any(None, str)}  # type: ignore
->>>>>>> 4883c72c
 
 
 def remote_filters():
@@ -624,19 +468,11 @@
             "remote_filters",
             default=[
                 {
-<<<<<<< HEAD
-                    "filtertype": "pattern",
-                    "kind": "regex",
-                    "value": ".*",
-                    "exclude": True,
-                }
-=======
                     'filtertype': 'pattern',
                     'kind': 'regex',
                     'value': '.*',
                     'exclude': True,
                 }  # type: ignore
->>>>>>> 4883c72c
             ],
         ): Any(list, None)
     }
@@ -683,13 +519,8 @@
                     Optional("connect_timeout"): Any(str),
                     Optional("headers"): Any(str),
                 },
-<<<<<<< HEAD
-                Optional("size"): Coerce(int),
-                Optional("_source"): Any(bool, Boolean()),
-=======
                 Optional('size'): Coerce(int),
                 Optional('_source'): Any(bool, Boolean()),  # type: ignore
->>>>>>> 4883c72c
             },
             Required("dest"): {
                 Required("index"): Any(str),
@@ -712,11 +543,7 @@
     :returns:
         {Optional('requests_per_second', default=-1): Any(-1, Coerce(int), None)}
     """
-<<<<<<< HEAD
-    return {Optional("requests_per_second", default=-1): Any(-1, Coerce(int), None)}
-=======
     return {Optional('requests_per_second', default=-1): Any(-1, Coerce(int), None)}  # type: ignore
->>>>>>> 4883c72c
 
 
 def retry_count():
@@ -725,11 +552,7 @@
         {Optional('retry_count', default=3):
             All(Coerce(int), Range(min=0, max=100))}
     """
-<<<<<<< HEAD
-    return {Optional("retry_count", default=3): All(Coerce(int), Range(min=0, max=100))}
-=======
     return {Optional('retry_count', default=3): All(Coerce(int), Range(min=0, max=100))}  # type: ignore
->>>>>>> 4883c72c
 
 
 def retry_interval():
@@ -739,11 +562,7 @@
             All(Coerce(int), Range(min=1, max=600))}
     """
     return {
-<<<<<<< HEAD
-        Optional("retry_interval", default=120): All(Coerce(int), Range(min=1, max=600))
-=======
         Optional('retry_interval', default=120): All(Coerce(int), Range(min=1, max=600))  # type: ignore
->>>>>>> 4883c72c
     }
 
 
@@ -776,11 +595,7 @@
     """
     :returns: {Optional('search_pattern', default='*'): Any(str)}
     """
-<<<<<<< HEAD
-    return {Optional("search_pattern", default="_all"): Any(str)}
-=======
     return {Optional('search_pattern', default='*'): Any(str)}  # type: ignore
->>>>>>> 4883c72c
 
 
 def shrink_node():
@@ -794,22 +609,14 @@
     """
     :returns: {Optional('shrink_prefix', default=''): Any(None, str)}
     """
-<<<<<<< HEAD
-    return {Optional("shrink_prefix", default=""): Any(None, str)}
-=======
     return {Optional('shrink_prefix', default=''): Any(None, str)}  # type: ignore
->>>>>>> 4883c72c
 
 
 def shrink_suffix():
     """
     :returns: {Optional('shrink_suffix', default='-shrink'): Any(None, str)}
     """
-<<<<<<< HEAD
-    return {Optional("shrink_suffix", default="-shrink"): Any(None, str)}
-=======
     return {Optional('shrink_suffix', default='-shrink'): Any(None, str)}  # type: ignore
->>>>>>> 4883c72c
 
 
 def skip_repo_fs_check():
@@ -819,13 +626,8 @@
             Any(bool, All(Any(str), Boolean()))}
     """
     return {
-<<<<<<< HEAD
-        Optional("skip_repo_fs_check", default=True): Any(
-            bool, All(Any(str), Boolean())
-=======
         Optional('skip_repo_fs_check', default=True): Any(  # type: ignore
             bool, All(Any(str), Boolean())  # type: ignore
->>>>>>> 4883c72c
         )
     }
 
@@ -837,11 +639,7 @@
             Any(All(Coerce(int), Range(min=1, max=500)), None)}
     """
     return {
-<<<<<<< HEAD
-        Optional("slices", default=1): Any(
-=======
         Optional('slices', default=1): Any(  # type: ignore
->>>>>>> 4883c72c
             All(Coerce(int), Range(min=1, max=500)), None
         )
     }
@@ -853,11 +651,7 @@
     """
     # if action == 'reindex':
     defval = 60
-<<<<<<< HEAD
-    return {Optional("timeout", default=defval): Any(Coerce(int), None)}
-=======
     return {Optional('timeout', default=defval): Any(Coerce(int), None)}  # type: ignore
->>>>>>> 4883c72c
 
 
 def timeout_override(action):
@@ -880,22 +674,14 @@
         defval = 300
     else:
         defval = None
-<<<<<<< HEAD
-    return {Optional("timeout_override", default=defval): Any(Coerce(int), None)}
-=======
     return {Optional('timeout_override', default=defval): Any(Coerce(int), None)}  # type: ignore
->>>>>>> 4883c72c
 
 
 def value():
     """
     :returns: {Required('value', default=None): Any(None, str)}
     """
-<<<<<<< HEAD
-    return {Required("value", default=None): Any(None, str)}
-=======
     return {Required('value', default=None): Any(None, str)}  # type: ignore
->>>>>>> 4883c72c
 
 
 def wait_for_active_shards(action):
@@ -910,13 +696,8 @@
     if action in ["reindex", "shrink"]:
         defval = 1
     return {
-<<<<<<< HEAD
-        Optional("wait_for_active_shards", default=defval): Any(
-            Coerce(int), "all", None
-=======
         Optional('wait_for_active_shards', default=defval): Any(  # type: ignore
             Coerce(int), 'all', None
->>>>>>> 4883c72c
         )
     }
 
@@ -934,13 +715,8 @@
     if action in ["allocation", "cluster_routing", "replicas"]:
         defval = False
     return {
-<<<<<<< HEAD
-        Optional("wait_for_completion", default=defval): Any(
-            bool, All(Any(str), Boolean())
-=======
         Optional('wait_for_completion', default=defval): Any(  # type: ignore
             bool, All(Any(str), Boolean())  # type: ignore
->>>>>>> 4883c72c
         )
     }
 
@@ -952,13 +728,8 @@
             Any(bool, All(Any(str), Boolean()))}
     """
     return {
-<<<<<<< HEAD
-        Optional("wait_for_rebalance", default=True): Any(
-            bool, All(Any(str), Boolean())
-=======
         Optional('wait_for_rebalance', default=True): Any(  # type: ignore
             bool, All(Any(str), Boolean())  # type: ignore
->>>>>>> 4883c72c
         )
     }
 
@@ -980,11 +751,7 @@
     if action in ["restore", "snapshot", "reindex", "shrink"]:
         defval = 9
     return {
-<<<<<<< HEAD
-        Optional("wait_interval", default=defval): Any(
-=======
         Optional('wait_interval', default=defval): Any(  # type: ignore
->>>>>>> 4883c72c
             All(Coerce(int), Range(min=minval, max=maxval)), None
         )
     }
@@ -997,175 +764,7 @@
             Any(bool, All(Any(str), Boolean()))}
     """
     return {
-<<<<<<< HEAD
-        Optional("warn_if_no_indices", default=False): Any(
-            bool, All(Any(str), Boolean())
-        )
-    }
-
-
-def repo_name_prefix():
-    """
-    Return a :class:`voluptuous.schema_builder.Schema` object for `repo_name_prefix`
-    """
-    return {Optional("repo_name_prefix"): All(Any(str), default="deepfreeze")}
-
-
-def bucket_name_prefix():
-    """
-    Return a :class:`voluptuous.schema_builder.Schema` object for `bucket_name_prefix`
-    """
-    return {Optional("bucket_name_prefix"): All(Any(str), default="deepfreeze")}
-
-
-def base_path_prefix():
-    """
-    Return a :class:`voluptuous.schema_builder.Schema` object for `base_path_prefix`
-    """
-    return {Optional("base_path_prefix"): All(Any(str), default="snapshots")}
-
-
-def rotate_by():
-    """
-    Return a :class:`voluptuous.schema_builder.Schema` object for `rotate_by`
-    """
-    return {Optional("rotate_by"): All(Any(str), default="path")}
-
-
-def style():
-    """
-    Return a :class:`voluptuous.schema_builder.Schema` object for `style`
-    """
-    return {
-        Optional("style"): All(
-            Any("oneup", "date"),
-            default="oneup",
-        )
-    }
-
-
-def canned_acl():
-    """
-    Return a :class:`voluptuous.schema_builder.Schema` object for `canned_acl`
-    """
-    return {
-        Optional("canned_acl"): All(
-            Any(
-                "private",
-                "public-read",
-                "public-read-write",
-                "authenticated-read",
-                "log-delivery-write",
-                "bucket-owner-read",
-                "bucket-owner-full-control",
-            ),
-            default="private",
-        )
-    }
-
-
-def storage_class():
-    """
-    Return a :class:`voluptuous.schema_builder.Schema` object for `storage_class`
-    """
-    return {
-        Optional("storage_class"): All(
-            Any(
-                "standard",
-                "reduced_redundancy",
-                "standard_ia",
-                "intelligent_tiering",
-                "onezone_ia",
-            ),
-            default="intelligent_tiering",
-        )
-    }
-
-
-def keep():
-    """
-    This setting is required.
-    Return a :class:`voluptuous.schema_builder.Schema` object for `keep`
-    """
-    return {Required("keep"): All(Coerce(int), Range(min=1))}
-
-
-def year():
-    """
-    This setting is only used to override the current year value.
-    Return a :class:`voluptuous.schema_builder.Schema` object for `year`
-    """
-    return {Optional("year"): All(Coerce(int), Range(min=2000, max=2100))}
-
-
-def month():
-    """
-    This setting is only used to override the current month value.
-    Return a :class:`voluptuous.schema_builder.Schema` object for `month`
-    """
-    return {Optional("month"): All(Coerce(int), Range(min=1, max=12))}
-
-
-def provider():
-    """
-    This setting will determine the cloud provider to use.
-    """
-    return {Optional("provider"): All(Any("aws"), default="aws")}
-
-
-def thaw_set():
-    """
-    This setting will allow users to set a thaw_set for refreezing.
-    """
-    return {Optional("thaw_set"): All(Coerce(int), default=0)}
-
-
-def start():
-    """
-    Start of a time window
-    """
-    return {
-        Required("start"): All(str, Coerce(lambda s: datetime.strptime(s, "%Y-%m-%d")))
-    }
-
-
-def end():
-    """
-    End of a time window
-    """
-    return {
-        Required("end"): All(str, Coerce(lambda s: datetime.strptime(s, "%Y-%m-%d")))
-    }
-
-
-def restore_days():
-    """
-    Number of days to keep the object restored
-    """
-    return {Optional("restore_days", default=7): All(Coerce(int), Range(min=1))}
-
-
-def retrieval_tier():
-    """
-    The retrieval tier to use
-    """
-    return {
-        Optional("retrieval_tier", default="Standard"): Any(
-            "Standard", "Bulk", "Expedited"
-        )
-    }
-
-
-def enable_multiple_buckets():
-    """
-    Setting to allow referencing multiple buckets
-    """
-    return {
-        Optional("enable_multiple_buckets", default=False): Any(
-            bool, All(Any(str), Boolean())
-=======
         Optional('warn_if_no_indices', default=False): Any(  # type: ignore
             bool, All(Any(str), Boolean())  # type: ignore
->>>>>>> 4883c72c
         )
     }