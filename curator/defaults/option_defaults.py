--- conflicted
+++ resolved
@@ -560,11 +560,7 @@
     """
     :returns: {Optional('search_pattern', default='*'): Any(str)}
     """
-<<<<<<< HEAD
-    return {Optional("search_pattern", default="_all"): Any(str)}
-=======
     return {Optional('search_pattern', default='*'): Any(str)}
->>>>>>> 7dd6914c
 
 
 def shrink_node():
