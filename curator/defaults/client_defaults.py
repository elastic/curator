"""Define valid schemas for client configuration validation"""
from six import string_types
from voluptuous import All, Any, Boolean, Coerce, Optional, Range

# Configuration file: client
# pylint: disable=no-value-for-parameter
def config_client():
    """Client schema"""
    return {
        Optional('hosts', default='127.0.0.1'): Any(None, list, *string_types),
        Optional('port', default=9200): Any(None, All(Coerce(int), Range(min=1, max=65535))),
        Optional('url_prefix', default=''): Any(None, *string_types),
        Optional('use_ssl', default=False): Boolean(),
        Optional('certificate', default=None): Any(None, *string_types),
        Optional('client_cert', default=None): Any(None, *string_types),
        Optional('client_key', default=None): Any(None, *string_types),
        Optional('aws_key', default=None): Any(None, *string_types),
        Optional('aws_secret_key', default=None): Any(None, *string_types),
        Optional('aws_token', default=None): Any(None, *string_types),
        Optional('aws_sign_request', default=False): Boolean(),
        Optional('aws_region'): Any(None, *string_types),
        Optional('ssl_no_validate', default=False): Boolean(),
        Optional('username', default=None): Any(None, *string_types),
        Optional('password', default=None): Any(None, *string_types),
        Optional('http_auth', default=None): Any(None, *string_types),
        Optional('timeout', default=30): All(Coerce(int), Range(min=1, max=86400)),
        Optional('master_only', default=False): Boolean(),
        Optional('api_key', default=None): Any(None, *string_types),
    }

# Configuration file: logging
def config_logging():
    """Logging schema"""
    return {
        Optional('loglevel', default='INFO'):
            Any(None, 'NOTSET', 'DEBUG', 'INFO', 'WARNING', 'ERROR', 'CRITICAL',
                All(Coerce(int), Any(0, 10, 20, 30, 40, 50))
                ),
        Optional('logfile', default=None): Any(None, *string_types),
        Optional('logformat', default='default'):
<<<<<<< HEAD
            Any(None, All(Any(*string_types), Any('default', 'json', 'logstash'))),
=======
            Any(None, All(Any(*string_types), Any('default', 'json', 'logstash', 'ecs'))),
>>>>>>> a94725fa
        Optional('blacklist', default=['elasticsearch', 'urllib3']): Any(None, list),
    }<|MERGE_RESOLUTION|>--- conflicted
+++ resolved
@@ -38,10 +38,6 @@
                 ),
         Optional('logfile', default=None): Any(None, *string_types),
         Optional('logformat', default='default'):
-<<<<<<< HEAD
-            Any(None, All(Any(*string_types), Any('default', 'json', 'logstash'))),
-=======
             Any(None, All(Any(*string_types), Any('default', 'json', 'logstash', 'ecs'))),
->>>>>>> a94725fa
         Optional('blacklist', default=['elasticsearch', 'urllib3']): Any(None, list),
     }