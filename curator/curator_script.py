#!/usr/bin/env python

import os
import sys
import time
import logging
from datetime import timedelta, datetime, date

import elasticsearch
#from curator import *
import curator

try:
    from logging import NullHandler
except ImportError:
    from logging import Handler

    class NullHandler(Handler):
        def emit(self, record):
            pass

<<<<<<< HEAD
__version__ = '2.0.0'
=======
__version__ = '2.1.0-dev'
>>>>>>> 7b2e009e

# Elasticsearch versions supported
version_max  = (2, 0, 0)
version_min = (1, 0, 0)
        
logger = logging.getLogger(__name__)

DEFAULT_ARGS = {
    'host': 'localhost',
    'url_prefix': '',
    'port': 9200,
    'auth': None,
    'ssl': False,
    'timeout': 30,
    'prefix': 'logstash-',
    'suffix': '',
    'curation_style': 'time',
    'time_unit': 'days',
    'max_num_segments': 2,
    'dry_run': False,
    'debug': False,
    'log_level': 'INFO',
    'logformat': 'Default',
    'all_indices': False,
    'show_indices': False,
    'snapshot_prefix': 'curator-',
    'wait_for_completion': True,
    'ignore_unavailable': False,
    'include_global_state': True,
    'partial': False,
}

DATEMAP = {
    'months': '%Y.%m',
    'weeks': '%Y.%W',
    'days': '%Y.%m.%d',
    'hours': '%Y.%m.%d.%H',
}

def add_common_args(subparser):
    """Add common arguments here to reduce redundancy and line count"""
    subparser.add_argument('--timestring', help="Python strftime string to match your index definition, e.g. 2014.07.15 would be %%Y.%%m.%%d", type=str, default=None)
    subparser.add_argument('--prefix', help='Define a prefix. Index name = PREFIX + TIMESTRING + SUFFIX. Default: logstash-', default=DEFAULT_ARGS['prefix'])
    subparser.add_argument('--suffix', help='Define a suffix. Index name = PREFIX + TIMESTRING + SUFFIX. Default: Empty', default=DEFAULT_ARGS['suffix'])
    subparser.add_argument('--time-unit', dest='time_unit', action='store', help='Unit of time to reckon by: [hours|days|weeks|months] Default: days',
                        default=DEFAULT_ARGS['time_unit'], type=str)
    subparser.add_argument('--exclude-pattern', help='Exclude indices matching provided pattern, e.g. 2014.06.08', type=str, default=None)
    
def make_parser():
    """ Creates an ArgumentParser to parse the command line options. """
    help_desc = 'Curator for Elasticsearch indices. See http://github.com/elasticsearch/curator/wiki'
    try:
        import argparse
        parser = argparse.ArgumentParser(description=help_desc)
        parser.add_argument('-v', '--version', action='version', version='%(prog)s '+__version__)
    except ImportError:
        print('{0} requires module argparse.  Try: pip install argparse'.format(sys.argv[0]))
        sys.exit(1)

    # Common args
    parser.add_argument('--host', help='Elasticsearch host. Default: localhost', default=DEFAULT_ARGS['host'])
    parser.add_argument('--url_prefix', help='Elasticsearch http url prefix. Default: none', default=DEFAULT_ARGS['url_prefix'])
    parser.add_argument('--port', help='Elasticsearch port. Default: 9200', default=DEFAULT_ARGS['port'], type=int)
    parser.add_argument('--ssl', help='Connect to Elasticsearch through SSL. Default: false', action='store_true', default=DEFAULT_ARGS['ssl'])
    parser.add_argument('--auth', help='Use Basic Authentication ex: user:pass Default: None', default=DEFAULT_ARGS['auth'])
    parser.add_argument('--timeout', help='Connection timeout in seconds. Default: 30', default=DEFAULT_ARGS['timeout'], type=int)
    parser.add_argument('--master-only', dest='master_only', action='store_true', help='Verify that the node is the elected master before continuing', default=False)
    parser.add_argument('-n', '--dry-run', action='store_true', help='If true, does not perform any changes to the Elasticsearch indices.', default=DEFAULT_ARGS['dry_run'])
    parser.add_argument('-D', '--debug', dest='debug', action='store_true', help='Debug mode', default=DEFAULT_ARGS['debug'])
    parser.add_argument('--loglevel', dest='log_level', action='store', help='Log level', default=DEFAULT_ARGS['log_level'], type=str)
    parser.add_argument('--logfile', dest='log_file', help='log file', type=str)
    parser.add_argument('--logformat', dest='logformat', help='Log output format [default|logstash]. Default: default', default=DEFAULT_ARGS['logformat'], type=str)

    # Command sub_parsers
    subparsers = parser.add_subparsers(
            title='Commands', dest='command', description='Select one of the following commands:',
            help='Run: ' + sys.argv[0] + ' COMMAND --help for command-specific help.')

    # Alias
    parser_alias = subparsers.add_parser('alias', help='Aliasing operations')
    parser_alias.set_defaults(func=curator.alias)
    add_common_args(parser_alias)
    parser_alias.add_argument('--alias', required=True, help='Alias name', type=str)
    alias_group = parser_alias.add_mutually_exclusive_group()
    alias_group.add_argument('--alias-older-than', help='Add indices older than n TIME_UNITs to alias', type=int)
    alias_group.add_argument('--unalias-older-than', help='Remove indices older than n TIME_UNITs from alias', type=int)

    # Allocation
    parser_allocation = subparsers.add_parser('allocation', help='Apply required index routing allocation rule')
    parser_allocation.set_defaults(func=curator.allocation)
    add_common_args(parser_allocation)
    parser_allocation.add_argument('--older-than', required=True, help='Apply rule to indices older than n TIME_UNITs', type=int)
    parser_allocation.add_argument('--rule', required=True, help='Routing allocation rule to apply, e.g. tag=ssd', type=str)

    # Bloom
    parser_bloom = subparsers.add_parser('bloom', help='Disable bloom filter cache for indices')
    parser_bloom.set_defaults(func=curator.bloom)
    add_common_args(parser_bloom)
    parser_bloom.add_argument('--older-than', required=True, help='Disable bloom filter cache for indices older than n TIME_UNITs', type=int)

    # Close
    parser_close = subparsers.add_parser('close', help='Close indices')
    parser_close.set_defaults(func=curator.close)
    add_common_args(parser_close)
    parser_close.add_argument('--older-than', required=True, help='Close indices older than n TIME_UNITs', type=int)

    # Delete
    parser_delete = subparsers.add_parser('delete', help='Delete indices')
    parser_delete.set_defaults(func=curator.delete)
    add_common_args(parser_delete)
    delete_group = parser_delete.add_mutually_exclusive_group()
    delete_group.add_argument('--older-than', help='Delete indices older than n TIME_UNITs', type=int)
    delete_group.add_argument('--disk-space', help='Delete indices beyond DISK_SPACE gigabytes.', type=float)

    # Optimize
    parser_optimize = subparsers.add_parser('optimize', help='Optimize indices')
    parser_optimize.set_defaults(func=curator.optimize)
    add_common_args(parser_optimize)
    parser_optimize.add_argument('--older-than', required=True, help='Optimize indices older than n TIME_UNITs', type=int)
    parser_optimize.add_argument('--max_num_segments', help='Optimize segment count to n segments per shard.', default=DEFAULT_ARGS['max_num_segments'], type=int)
    parser_optimize.add_argument('--delay', help='Number of seconds to delay after optimizing an index.', type=int, default=0)

    # Show indices
    parser_show = subparsers.add_parser('show', help='Show indices or snapshots')
    parser_show.set_defaults(func=show)
    parser_show.add_argument('--prefix', help='Define a prefix. Index name = PREFIX + TIMESTRING + SUFFIX. Default: logstash-', default=DEFAULT_ARGS['prefix'])
    parser_show.add_argument('--suffix', help='Define a suffix. Index name = PREFIX + TIMESTRING + SUFFIX. Default: None', default='')
    parser_show.add_argument('--repository', type=str, help='Repository name (required for --show-repositories)')
    show_group = parser_show.add_mutually_exclusive_group()
    show_group.add_argument('--show-indices', help='Show indices matching PREFIX', action='store_true')
    show_group.add_argument('--show-snapshots', help='Show snapshots in REPOSITORY', action='store_true')
    parser_show.add_argument('--snapshot-prefix', type=str, help='Override default name.', default=DEFAULT_ARGS['snapshot_prefix'])
    parser_show.add_argument('--exclude-pattern', help='Exclude indices matching provided pattern, e.g. 2014.06.08', type=str, default=None)
    

    # Snapshot
    parser_snapshot = subparsers.add_parser('snapshot', help='Take snapshots of indices (Backup)')
    parser_snapshot.set_defaults(func=curator.snapshot)
    add_common_args(parser_snapshot)
    parser_snapshot.add_argument('--repository', required=True, type=str, help='Repository name')
    parser_snapshot.add_argument('--snapshot-name', type=str, help='Override default name.')
    parser_snapshot.add_argument('--snapshot-prefix', type=str, help='Override default name.', default=DEFAULT_ARGS['snapshot_prefix'])

    snapshot_group = parser_snapshot.add_mutually_exclusive_group()
    snapshot_group.add_argument('--older-than', type=int, help='Capture snapshots for indices older than n TIME_UNITs.')
    snapshot_group.add_argument('--all-indices', action='store_true', help='Capture "_all" indices (Elasticsearch default).', default=DEFAULT_ARGS['all_indices'])
    snapshot_group.add_argument('--most-recent', type=int, help='Capture snapshots for n most recent number of indices.')
    snapshot_group.add_argument('--delete-older-than', type=int, help='Delete snapshots older than n TIME_UNITs.')

    parser_snapshot.add_argument('--no_wait_for_completion', action='store_false',
                                help='Do not wait until complete to return. Waits by default.', default=DEFAULT_ARGS['wait_for_completion'])
    parser_snapshot.add_argument('--ignore_unavailable', action='store_true',
                                help='Ignore unavailable shards/indices. Default=False', default=DEFAULT_ARGS['ignore_unavailable'])
    parser_snapshot.add_argument('--include_global_state', action='store_false',
                                help='Store cluster global state with snapshot. Default=True', default=DEFAULT_ARGS['include_global_state'])
    parser_snapshot.add_argument('--partial', action='store_true',
                                help='Do not fail if primary shard is unavailable. Default=False', default=DEFAULT_ARGS['partial'])

    return parser

class Whitelist(logging.Filter):
    def __init__(self, *whitelist):
        self.whitelist = [logging.Filter(name) for name in whitelist]

    def filter(self, record):
        return any(f.filter(record) for f in self.whitelist)

def show(client, **kwargs):
    """
    Show indices or snapshots matching supplied parameters and exit.
    
    :arg client: The Elasticsearch client connection
    :arg data_type: Either ``index`` or ``snapshot``
    :arg prefix: A string that comes before the datestamp in an index name.
        Can be empty. Wildcards acceptable.  Default is ``logstash-``.
    :arg suffix: A string that comes after the datestamp of an index name.
        Can be empty. Wildcards acceptable.  Default is empty, ``''``.
    :arg repository: The Elasticsearch snapshot repository to use (only with
        snapshots)
    :arg snapshot_prefix: Override the default with this value. Defaults to
        ``curator-``
    """
    if kwargs['show_indices']:
        for index_name in curator.get_indices(client, prefix=kwargs['prefix'], suffix=kwargs['suffix']):
            print('{0}'.format(index_name))
        sys.exit(0)
    elif kwargs['show_snapshots']:
        for snapshot in curator.get_snaplist(client, kwargs['repository'], snapshot_prefix=kwargs['snapshot_prefix']):
            print('{0}'.format(snapshot))
        sys.exit(0)

def check_version(client):
    """
    Verify version is within acceptable range.  Exit with error if it is not.
    
    :arg client: The Elasticsearch client connection
    """
    version_number = curator.get_version(client)
    logger.debug('Detected Elasticsearch version {0}'.format(".".join(map(str,version_number))))
    if version_number >= version_max or version_number < version_min:
        print('Expected Elasticsearch version range > {0} < {1}'.format(".".join(map(str,version_min)),".".join(map(str,version_max))))
        print('ERROR: Incompatible with version {0} of Elasticsearch.  Exiting.'.format(".".join(map(str,version_number))))
        sys.exit(1)

def validate_timestring(timestring, time_unit):
    """
    Validate that the appropriate element(s) for time_unit are in the timestring.
    e.g. If "weeks", we should see %U or %W, if hours %H, etc.
    
    Exit with error on failure.
    
    :arg timestring: An strftime string to match the datestamp in an index name.
    :arg time_unit: One of ``hours``, ``days``, ``weeks``, ``months``.  Default
        is ``days``.
    """
    fail = True
    if time_unit == 'hours':
        if '%H' in timestring:
            fail = False
    elif time_unit == 'days':
        if '%d' in timestring:
            fail = False
    elif time_unit == 'weeks':
        if '%W' in timestring:
            fail = False
        elif '%U' in timestring:
            fail = False
    elif time_unit == 'months':
        if '%m' in timestring:
            fail = False
    if fail:
        print('Timestring {0} does not match time unit {1}'.format(timestring, time_unit))
        sys.exit(1)
    return
    
def main():
    start = time.time()

    parser = make_parser()
    arguments = parser.parse_args()

    # Initialize timeout_override
    timeout_override = True if arguments.command == 'optimize' else False

    # Argparse nearly gets all conditions covered.
    # These remain because mutually exclusive arguments must be optional.
    if arguments.command == 'alias':
        if not arguments.alias_older_than and not arguments.unalias_older_than:
            print('{0} delete: error: expect one of --alias-older-than or --unalias-older-than'.format(sys.argv[0]))
            sys.exit(1)

    if arguments.command == 'delete':
        if not arguments.older_than and not arguments.disk_space:
            print('{0} delete: error: expect one of --older-than or --disk-space'.format(sys.argv[0]))
            sys.exit(1)

    if arguments.command == 'show':
        # Do not log and force dry-run if we opt to show indices or snapshots.
        arguments.log_file = os.devnull
        arguments.dry_run = True
        if not arguments.show_indices and not arguments.show_snapshots:
            print('{0} show: error: expect one of --show-indices or --show-snapshots'.format(sys.argv[0]))
            sys.exit(1)
        if arguments.show_snapshots and not arguments.repository:
            print('{0} show: error: --repository required with --show-snapshots'.format(sys.argv[0]))
            sys.exit(1)

    if arguments.command == 'snapshot':
        if not arguments.older_than and not arguments.most_recent and not arguments.delete_older_than and not arguments.all_indices:
            print('{0} snapshot: error: expect one of --all-indices, --older-than, --most-recent, or --delete-older-than'.format(sys.argv[0]))
            sys.exit(1)
        if arguments.older_than or arguments.most_recent or arguments.all_indices:
            timeout_override = True

    # Setup logging
    if arguments.debug:
        numeric_log_level = logging.DEBUG
        format_string = '%(asctime)s %(levelname)-9s %(name)22s %(funcName)22s:%(lineno)-4d %(message)s'
    else:
        numeric_log_level = getattr(logging, arguments.log_level.upper(), None)
        format_string = '%(asctime)s %(levelname)-9s %(message)s'
        if not isinstance(numeric_log_level, int):
            raise ValueError('Invalid log level: %s' % arguments.log_level)
    
    date_string = None
    if arguments.logformat == 'logstash':
        os.environ['TZ'] = 'UTC'
        time.tzset()
        format_string = '{"@timestamp":"%(asctime)s.%(msecs)03dZ", "loglevel":"%(levelname)s", "name":"%(name)s", "function":"%(funcName)s", "linenum":"%(lineno)d", "message":"%(message)s"}'
        date_string = '%Y-%m-%dT%H:%M:%S'

    logging.basicConfig(level=numeric_log_level,
                        format=format_string,
                        datefmt=date_string,
                        stream=open(arguments.log_file, 'a') if arguments.log_file else sys.stderr)

    # Filter out logging from Elasticsearch and associated modules by default
    if not arguments.debug:
        for handler in logging.root.handlers:
            handler.addFilter(Whitelist('root', '__main__', 'curator', 'curator.curator'))

    # Setting up NullHandler to handle nested elasticsearch.trace Logger instance in elasticsearch python client
    logging.getLogger('elasticsearch.trace').addHandler(NullHandler())

    logging.info("Job starting...")

    if arguments.dry_run:
        logging.info("DRY RUN MODE.  No changes will be made.")

    # Override the timestamp in case the end-user doesn't.
    if timeout_override and arguments.timeout == 30:
        logger.info('Default timeout of 30 seconds is too low for command {0}.  Overriding to 21,600 seconds (6 hours).'.format(arguments.command.upper()))
        arguments.timeout = 21600

    client = elasticsearch.Elasticsearch(host=arguments.host, http_auth=arguments.auth, port=arguments.port, url_prefix=arguments.url_prefix, timeout=arguments.timeout, use_ssl=arguments.ssl)
    
    # Verify the version is acceptable.
    check_version(client)
    
    if arguments.master_only and not curator.is_master_node(client):
        logger.info('Master-only flag detected. Connected to non-master node. Aborting.')
        sys.exit(0)

    if arguments.command != "show":
        if arguments.timestring:
            validate_timestring(arguments.timestring, arguments.time_unit)
        else: # Set default timestrings
            arguments.timestring = DATEMAP[arguments.time_unit]
            logging.debug("Setting default timestring for {0} to {1}".format(arguments.time_unit, arguments.timestring))
        logging.debug("Matching indices with pattern: {0}{1}".format(arguments.prefix,arguments.timestring))

    # Execute the command specified in the arguments
    argdict = arguments.__dict__
    logging.debug("argdict = {0}".format(argdict))
    arguments.func(client, **argdict)

    logger.info('Done in {0}.'.format(timedelta(seconds=time.time()-start)))

if __name__ == '__main__':
    main()
    <|MERGE_RESOLUTION|>--- conflicted
+++ resolved
@@ -19,11 +19,7 @@
         def emit(self, record):
             pass
 
-<<<<<<< HEAD
-__version__ = '2.0.0'
-=======
 __version__ = '2.1.0-dev'
->>>>>>> 7b2e009e
 
 # Elasticsearch versions supported
 version_max  = (2, 0, 0)
