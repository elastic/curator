import time
import re
import logging
from datetime import timedelta, datetime, date
from curator import exceptions, utils
from curator.defaults import settings
from curator.validators import SchemaCheck, filters

class SnapshotList(object):
    def __init__(self, client, repository=None):
        utils.verify_client_object(client)
        if not repository:
            raise exceptions.MissingArgument('No value for "repository" provided')
        if not utils.repository_exists(client, repository):
            raise exceptions.FailedExecution(
                'Unable to verify existence of repository '
                '{0}'.format(repository)
            )
        self.loggit = logging.getLogger('curator.snapshotlist')
        #: An Elasticsearch Client object.
        #: Also accessible as an instance variable.
        self.client = client
        #: An Elasticsearch repository.
        #: Also accessible as an instance variable.
        self.repository = repository
        #: Instance variable.
        #: Information extracted from snapshots, such as age, etc.
        #: Populated by internal method `__get_snapshots` at instance creation
        #: time. **Type:** ``dict()``
        self.snapshot_info = {}
        #: Instance variable.
        #: The running list of snapshots which will be used by an Action class.
        #: Populated by internal methods `__get_snapshots` at instance creation
        #: time. **Type:** ``list()``
        self.snapshots = []
        #: Instance variable.
        #: Raw data dump of all snapshots in the repository at instance creation
        #: time.  **Type:** ``list()`` of ``dict()`` data.
        self.__get_snapshots()


    def __actionable(self, snap):
        self.loggit.debug(
            'Snapshot {0} is actionable and remains in the list.'.format(snap))

    def __not_actionable(self, snap):
            self.loggit.debug(
                'Snapshot {0} is not actionable, removing from '
                'list.'.format(snap)
            )
            self.snapshots.remove(snap)

    def __excludify(self, condition, exclude, snap, msg=None):
        if condition == True:
            if exclude:
                text = "Removed from actionable list"
                self.__not_actionable(snap)
            else:
                text = "Remains in actionable list"
                self.__actionable(snap)
        else:
            if exclude:
                text = "Remains in actionable list"
                self.__actionable(snap)
            else:
                text = "Removed from actionable list"
                self.__not_actionable(snap)
        if msg:
            self.loggit.debug('{0}: {1}'.format(text, msg))

    def __get_snapshots(self):
        """
        Pull all snapshots into `snapshots` and populate
        `snapshot_info`
        """
        self.all_snapshots = utils.get_snapshot_data(self.client, self.repository)
        for list_item in self.all_snapshots:
            if 'snapshot' in list_item.keys():
                self.snapshots.append(list_item['snapshot'])
                self.snapshot_info[list_item['snapshot']] = list_item
        self.empty_list_check()

    def __map_method(self, ft):
        methods = {
            'age': self.filter_by_age,
            'count': self.filter_by_count,
            'none': self.filter_none,
            'pattern': self.filter_by_regex,
            'period': self.filter_period,
            'state': self.filter_by_state,
        }
        return methods[ft]

    def empty_list_check(self):
        """Raise exception if `snapshots` is empty"""
        if not self.snapshots:
            raise exceptions.NoSnapshots('snapshot_list object is empty.')

    def working_list(self):
        """
        Return the current value of `snapshots` as copy-by-value to prevent list
        stomping during iterations
        """
        # Copy by value, rather than reference to prevent list stomping during
        # iterations
        return self.snapshots[:]

    def _get_name_based_ages(self, timestring):
        """
        Add a snapshot age to `snapshot_info` based on the age as indicated
        by the snapshot name pattern, if it matches `timestring`.  This is
        stored at key ``age_by_name``.

        :arg timestring: An strftime pattern
        """
        # Check for empty list before proceeding here to prevent non-iterable
        # condition
        self.empty_list_check()
        ts = utils.TimestringSearch(timestring)
        for snapshot in self.working_list():
            epoch = ts.get_epoch(snapshot)
            if epoch:
                self.snapshot_info[snapshot]['age_by_name'] = epoch
            else:
                self.snapshot_info[snapshot]['age_by_name'] = None

    def _calculate_ages(self, source='creation_date', timestring=None):
        """
        This method initiates snapshot age calculation based on the given
        parameters.  Exceptions are raised when they are improperly configured.

        Set instance variable `age_keyfield` for use later, if needed.

        :arg source: Source of snapshot age. Can be 'name' or 'creation_date'.
        :arg timestring: An strftime string to match the datestamp in an
            snapshot name. Only used if ``source`` is ``name``.
        """
        if source == 'name':
            self.age_keyfield = 'age_by_name'
            if not timestring:
                raise exceptions.MissingArgument(
                    'source "name" requires the "timestring" keyword argument'
                )
            self._get_name_based_ages(timestring)
        elif source == 'creation_date':
            self.age_keyfield = 'start_time_in_millis'
        else:
            raise ValueError(
                'Invalid source: {0}.  '
                'Must be "name", or "creation_date".'.format(source)
            )

    def _sort_by_age(self, snapshot_list, reverse=True):
        """
        Take a list of snapshots and sort them by date.

        By default, the youngest are first with `reverse=True`, but the oldest
        can be first by setting `reverse=False`
        """
        # Do the age-based sorting here.
        # First, build an temporary dictionary with just snapshot and age
        # as the key and value, respectively
        temp = {}
        for snap in snapshot_list:
            if self.age_keyfield in self.snapshot_info[snap]:
                temp[snap] = self.snapshot_info[snap][self.age_keyfield]
            else:
                msg = (
                    '{0} does not have age key "{1}" in SnapshotList '
                    ' metadata'.format(snap, self.age_keyfield)
                )
                self.__excludify(True, True, snap, msg)

        # If reverse is True, this will sort so the youngest snapshots are
        # first.  However, if you want oldest first, set reverse to False.
        # Effectively, this should set us up to act on everything older than
        # meets the other set criteria.
        # It starts as a tuple, but then becomes a list.
        sorted_tuple = (
            sorted(temp.items(), key=lambda k: k[1], reverse=reverse)
        )
        return [x[0] for x in sorted_tuple]

    def most_recent(self):
        """
        Return the most recent snapshot based on `start_time_in_millis`.
        """
        self.empty_list_check()
        most_recent_time = 0
        most_recent_snap = ''
        for snapshot in self.snapshots:
            snaptime = utils.fix_epoch(
                self.snapshot_info[snapshot]['start_time_in_millis'])
            if snaptime > most_recent_time:
                most_recent_snap = snapshot
                most_recent_time = snaptime
        return most_recent_snap


    def filter_by_regex(self, kind=None, value=None, exclude=False):
        """
        Filter out snapshots not matching the pattern, or in the case of
        exclude, filter those matching the pattern.

        :arg kind: Can be one of: ``suffix``, ``prefix``, ``regex``, or
            ``timestring``. This option defines what kind of filter you will be
            building.
        :arg value: Depends on `kind`. It is the strftime string if `kind` is
            `timestring`. It's used to build the regular expression for other
            kinds.
        :arg exclude: If `exclude` is `True`, this filter will remove matching
            snapshots from `snapshots`. If `exclude` is `False`, then only
            matching snapshots will be kept in `snapshots`.
            Default is `False`
        """
        if kind not in [ 'regex', 'prefix', 'suffix', 'timestring' ]:
            raise ValueError('{0}: Invalid value for kind'.format(kind))

        # Stop here if None or empty value, but zero is okay
        if value == 0:
            pass
        elif not value:
            raise ValueError(
                '{0}: Invalid value for "value". '
                'Cannot be "None" type, empty, or False'
            )

        if kind == 'timestring':
            regex = settings.regex_map()[kind].format(utils.get_date_regex(value))
        else:
            regex = settings.regex_map()[kind].format(value)

        self.empty_list_check()
        pattern = re.compile(regex)
        for snapshot in self.working_list():
            match = pattern.match(snapshot)
            self.loggit.debug('Filter by regex: Snapshot: {0}'.format(snapshot))
            if match:
                self.__excludify(True, exclude, snapshot)
            else:
                self.__excludify(False, exclude, snapshot)

    def filter_by_age(self, source='creation_date', direction=None,
        timestring=None, unit=None, unit_count=None, epoch=None, exclude=False
        ):
        """
        Remove snapshots from `snapshots` by relative age calculations.

        :arg source: Source of snapshot age. Can be 'name', or 'creation_date'.
        :arg direction: Time to filter, either ``older`` or ``younger``
        :arg timestring: An strftime string to match the datestamp in an
            snapshot name. Only used for snapshot filtering by ``name``.
        :arg unit: One of ``seconds``, ``minutes``, ``hours``, ``days``,
            ``weeks``, ``months``, or ``years``.
        :arg unit_count: The number of ``unit`` (s). ``unit_count`` * ``unit`` will
            be calculated out to the relative number of seconds.
        :arg epoch: An epoch timestamp used in conjunction with ``unit`` and
            ``unit_count`` to establish a point of reference for calculations.
            If not provided, the current time will be used.
        :arg exclude: If `exclude` is `True`, this filter will remove matching
            snapshots from `snapshots`. If `exclude` is `False`, then only
            matching snapshots will be kept in `snapshots`.
            Default is `False`
        """
        self.loggit.debug('Starting filter_by_age')
        # Get timestamp point of reference, PoR
        PoR = utils.get_point_of_reference(unit, unit_count, epoch)
        self.loggit.debug('Point of Reference: {0}'.format(PoR))
        if not direction:
            raise exceptions.MissingArgument('Must provide a value for "direction"')
        if direction not in ['older', 'younger']:
            raise ValueError(
                'Invalid value for "direction": {0}'.format(direction)
            )
        self._calculate_ages(source=source, timestring=timestring)
        for snapshot in self.working_list():
            if not self.snapshot_info[snapshot][self.age_keyfield]:
                self.loggit.debug('Removing snapshot {0} for having no age')
                self.snapshots.remove(snapshot)
                continue
            msg = (
                'Snapshot "{0}" age ({1}), direction: "{2}", point of '
                'reference, ({3})'.format(
                    snapshot,
                    utils.fix_epoch(self.snapshot_info[snapshot][self.age_keyfield]),
                    direction,
                    PoR
                )
            )
            # Because time adds to epoch, smaller numbers are actually older
            # timestamps.
            snapshot_age = utils.fix_epoch(
                self.snapshot_info[snapshot][self.age_keyfield])
            if direction == 'older':
                agetest = snapshot_age < PoR
            else: # 'younger'
                agetest = snapshot_age > PoR
            self.__excludify(agetest, exclude, snapshot, msg)

    def filter_by_state(self, state=None, exclude=False):
        """
        Filter out snapshots not matching ``state``, or in the case of exclude,
        filter those matching ``state``.

        :arg state: The snapshot state to filter for. Must be one of
            ``SUCCESS``, ``PARTIAL``, ``FAILED``, or ``IN_PROGRESS``.
        :arg exclude: If `exclude` is `True`, this filter will remove matching
            snapshots from `snapshots`. If `exclude` is `False`, then only
            matching snapshots will be kept in `snapshots`.
            Default is `False`
        """
        if state.upper() not in ['SUCCESS', 'PARTIAL', 'FAILED', 'IN_PROGRESS']:
            raise ValueError('{0}: Invalid value for state'.format(state))

        self.empty_list_check()
        for snapshot in self.working_list():
            self.loggit.debug('Filter by state: Snapshot: {0}'.format(snapshot))
            if self.snapshot_info[snapshot]['state'] == state:
                self.__excludify(True, exclude, snapshot)
            else:
                self.__excludify(False, exclude, snapshot)

    def filter_none(self):
        self.loggit.debug('"None" filter selected.  No filtering will be done.')

    def filter_by_count(
            self, count=None, reverse=True, use_age=False,
            source='creation_date', timestring=None, exclude=True
        ):
        """
        Remove snapshots from the actionable list beyond the number `count`,
        sorted reverse-alphabetically by default.  If you set `reverse` to
        `False`, it will be sorted alphabetically.

        The default is usually what you will want. If only one kind of snapshot
        is provided--for example, snapshots matching ``curator-%Y%m%d%H%M%S``--
        then reverse alphabetical sorting will mean the oldest will remain in
        the list, because lower numbers in the dates mean older snapshots.

        By setting `reverse` to `False`, then ``snapshot3`` will be acted on
        before ``snapshot2``, which will be acted on before ``snapshot1``

        `use_age` allows ordering snapshots by age. Age is determined by the
        snapshot creation date (as identified by ``start_time_in_millis``) by
        default, but you can also specify a `source` of ``name``.  The ``name``
        `source` requires the timestring argument.

        :arg count: Filter snapshots beyond `count`.
        :arg reverse: The filtering direction. (default: `True`).
        :arg use_age: Sort snapshots by age.  ``source`` is required in this
            case.
        :arg source: Source of snapshot age. Can be one of ``name``, or
            ``creation_date``. Default: ``creation_date``
        :arg timestring: An strftime string to match the datestamp in a
            snapshot name. Only used if `source` ``name`` is selected.
        :arg exclude: If `exclude` is `True`, this filter will remove matching
            snapshots from `snapshots`. If `exclude` is `False`, then only
            matching snapshots will be kept in `snapshots`.
            Default is `True`
        """
        self.loggit.debug('Filtering snapshots by count')
        if not count:
            raise exceptions.MissingArgument('No value for "count" provided')

        # Create a copy-by-value working list
        working_list = self.working_list()

        if use_age:
            self._calculate_ages(source=source, timestring=timestring)
            # Using default value of reverse=True in self._sort_by_age()
            sorted_snapshots = self._sort_by_age(working_list, reverse=reverse)
        else:
            # Default to sorting by snapshot name
            sorted_snapshots = sorted(working_list, reverse=reverse)

        idx = 1
        for snap in sorted_snapshots:
            msg = (
                '{0} is {1} of specified count of {2}.'.format(
                    snap, idx, count
                )
            )
            condition = True if idx <= count else False
            self.__excludify(condition, exclude, snap, msg)
            idx += 1

    def filter_period(
        self, period_type='relative', source='name', range_from=None, 
        range_to=None, date_from=None, date_to=None, date_from_format=None, 
        date_to_format=None, timestring=None, unit=None, 
        week_starts_on='sunday', epoch=None, exclude=False,
        ):
        """
        Match `snapshots` with ages within a given period.
        
        :arg period_type: Can be either ``absolute`` or ``relative``.  Default is
            ``relative``.  ``date_from`` and ``date_to`` are required when using
            ``period_type='absolute'`. ``range_from`` and ``range_to`` are
            required with ``period_type='relative'`.
        :arg source: Source of snapshot age. Can be 'name', or 'creation_date'.
        :arg range_from: How many ``unit`` (s) in the past/future is the origin?
        :arg range_to: How many ``unit`` (s) in the past/future is the end point?
        :arg date_from: The simplified date for the start of the range
        :arg date_to: The simplified date for the end of the range.  If this value
            is the same as ``date_from``, the full value of ``unit`` will be
            extrapolated for the range.  For example, if ``unit`` is ``months``,
            and ``date_from`` and ``date_to`` are both ``2017.01``, then the entire
            month of January 2017 will be the absolute date range.
        :arg date_from_format: The strftime string used to parse ``date_from``
        :arg date_to_format: The strftime string used to parse ``date_to``
        :arg timestring: An strftime string to match the datestamp in an
            snapshot name. Only used for snapshot filtering by ``name``.
        :arg unit: One of ``hours``, ``days``, ``weeks``, ``months``, or
            ``years``.
        :arg week_starts_on: Either ``sunday`` or ``monday``. Default is
            ``sunday``
        :arg epoch: An epoch timestamp used to establish a point of reference
            for calculations. If not provided, the current time will be used.
        :arg exclude: If `exclude` is `True`, this filter will remove matching
            indices from `indices`. If `exclude` is `False`, then only matching
            indices will be kept in `indices`.
            Default is `False`
        """

        self.loggit.debug('Filtering snapshots by period')
        if period_type not in ['absolute', 'relative']:
            raise ValueError(
                'Unacceptable value: {0} -- "period_type" must be either '
                '"absolute" or "relative".'.format(period_type)
            )
        if period_type == 'relative':
<<<<<<< HEAD
            func = date_range
            args = [unit, range_from, range_to, epoch]
            kwgs = { 'week_starts_on': week_starts_on }
            if type(range_from) != type(int()) or type(range_to) != type(int()):
                raise ConfigurationError(
                    '"range_from" and "range_to" must be integer values')
        else:
            func = absolute_date_range
=======
            func = utils.date_range
            args = [unit, range_from, range_to, epoch]
            kwgs = { 'week_starts_on': week_starts_on }
            if type(range_from) != type(int()) or type(range_to) != type(int()):
                raise exceptions.ConfigurationError(
                    '"range_from" and "range_to" must be integer values')
        else:
            func = utils.absolute_date_range
>>>>>>> c7c7181b
            args = [unit, date_from, date_to]
            kwgs = { 
                'date_from_format': date_from_format, 
                'date_to_format': date_to_format 
            }
            for reqd in [date_from, date_to, date_from_format, date_to_format]:
                if not reqd:
<<<<<<< HEAD
                    raise ConfigurationError(
=======
                    raise exceptions.ConfigurationError(
>>>>>>> c7c7181b
                        'Must provide "date_from", "date_to", '
                        '"date_from_format", and "date_to_format" with '
                        'absolute period_type'
                    )
        try:
            start, end = func(*args, **kwgs)
        except Exception as e:
            utils.report_failure(e)
        self._calculate_ages(source=source, timestring=timestring)
        for snapshot in self.working_list():
            if not self.snapshot_info[snapshot][self.age_keyfield]:
                self.loggit.debug('Removing snapshot {0} for having no age')
                self.snapshots.remove(snapshot)
                continue
            age = utils.fix_epoch(self.snapshot_info[snapshot][self.age_keyfield])
            msg = (
                'Snapshot "{0}" age ({1}), period start: "{2}", period '
                'end, ({3})'.format(
                    snapshot,
                    age,
                    start,
                    end
                )
            )
            # Because time adds to epoch, smaller numbers are actually older
            # timestamps.
            inrange = ((age >= start) and (age <= end))
            self.__excludify(inrange, exclude, snapshot, msg)

    def iterate_filters(self, config):
        """
        Iterate over the filters defined in `config` and execute them.



        :arg config: A dictionary of filters, as extracted from the YAML
            configuration file.

        .. note:: `config` should be a dictionary with the following form:
        .. code-block:: python

                { 'filters' : [
                        {
                            'filtertype': 'the_filter_type',
                            'key1' : 'value1',
                            ...
                            'keyN' : 'valueN'
                        }
                    ]
                }

        """
        # Make sure we actually _have_ filters to act on
        if not 'filters' in config or len(config['filters']) < 1:
            self.loggit.info('No filters in config.  Returning unaltered object.')
            return

        self.loggit.debug('All filters: {0}'.format(config['filters']))
        for f in config['filters']:
            self.loggit.debug('Top of the loop: {0}'.format(self.snapshots))
            self.loggit.debug('Un-parsed filter args: {0}'.format(f))
            self.loggit.debug('Parsed filter args: {0}'.format(
                    SchemaCheck(
                        f,
                        filters.structure(),
                        'filter',
                        'SnapshotList.iterate_filters'
                    ).result()
                )
            )
            method = self.__map_method(f['filtertype'])
            # Remove key 'filtertype' from dictionary 'f'
            del f['filtertype']
            # If it's a filtertype with arguments, update the defaults with the
            # provided settings.
            self.loggit.debug('Filter args: {0}'.format(f))
            self.loggit.debug('Pre-instance: {0}'.format(self.snapshots))
            method(**f)
            self.loggit.debug('Post-instance: {0}'.format(self.snapshots))<|MERGE_RESOLUTION|>--- conflicted
+++ resolved
@@ -429,16 +429,6 @@
                 '"absolute" or "relative".'.format(period_type)
             )
         if period_type == 'relative':
-<<<<<<< HEAD
-            func = date_range
-            args = [unit, range_from, range_to, epoch]
-            kwgs = { 'week_starts_on': week_starts_on }
-            if type(range_from) != type(int()) or type(range_to) != type(int()):
-                raise ConfigurationError(
-                    '"range_from" and "range_to" must be integer values')
-        else:
-            func = absolute_date_range
-=======
             func = utils.date_range
             args = [unit, range_from, range_to, epoch]
             kwgs = { 'week_starts_on': week_starts_on }
@@ -447,7 +437,6 @@
                     '"range_from" and "range_to" must be integer values')
         else:
             func = utils.absolute_date_range
->>>>>>> c7c7181b
             args = [unit, date_from, date_to]
             kwgs = { 
                 'date_from_format': date_from_format, 
@@ -455,11 +444,7 @@
             }
             for reqd in [date_from, date_to, date_from_format, date_to_format]:
                 if not reqd:
-<<<<<<< HEAD
-                    raise ConfigurationError(
-=======
                     raise exceptions.ConfigurationError(
->>>>>>> c7c7181b
                         'Must provide "date_from", "date_to", '
                         '"date_from_format", and "date_to_format" with '
                         'absolute period_type'
