--- conflicted
+++ resolved
@@ -459,28 +459,9 @@
         if not 'filters' in config or not config['filters']:
             self.loggit.info('No filters in config.  Returning unaltered object.')
             return
-<<<<<<< HEAD
-
-        self.loggit.debug('All filters: {0}'.format(config['filters']))
-        for f in config['filters']:
-            f = f.copy()
-            self.loggit.debug('Top of the loop: {0}'.format(self.snapshots))
-            self.loggit.debug('Un-parsed filter args: {0}'.format(f))
-            self.loggit.debug('Parsed filter args: {0}'.format(
-                    SchemaCheck(
-                        f,
-                        filters.structure(),
-                        'filter',
-                        'SnapshotList.iterate_filters'
-                    ).result()
-                )
-            )
-            method = self.__map_method(f['filtertype'])
-            # Remove key 'filtertype' from dictionary 'f'
-            del f['filtertype']
-=======
         self.loggit.debug('All filters: %s', config['filters'])
         for fltr in config['filters']:
+            f = f.copy()
             self.loggit.debug('Top of the loop: %s', self.snapshots)
             self.loggit.debug('Un-parsed filter args: %s', fltr)
             filter_result = SchemaCheck(
@@ -489,7 +470,6 @@
             method = self.__map_method(fltr['filtertype'])
             # Remove key 'filtertype' from dictionary 'fltr'
             del fltr['filtertype']
->>>>>>> bd5dc942
             # If it's a filtertype with arguments, update the defaults with the
             # provided settings.
             self.loggit.debug('Filter args: %s', fltr)
