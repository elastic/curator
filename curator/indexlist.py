--- conflicted
+++ resolved
@@ -296,15 +296,6 @@
         self.filter_closed()
         self.loggit.debug(
             'Cannot use field_stats with empty indices. Omitting any empty indices.'
-<<<<<<< HEAD
-        )
-        self.filter_empty()
-        self.loggit.debug(
-            'Getting index date by querying indices for min & max value of '
-            '{0} field'.format(field)
-        )
-        index_lists = chunk_index_list(self.indices)
-=======
         )
         self.filter_empty()
         self.loggit.debug(
@@ -312,7 +303,6 @@
             '{0} field'.format(field)
         )
         index_lists = utils.chunk_index_list(self.indices)
->>>>>>> c7c7181b
         for l in index_lists:
             for index in l:
                 body = {
