--- conflicted
+++ resolved
@@ -1220,19 +1220,11 @@
         if not 'filters' in filter_dict or len(filter_dict['filters']) < 1:
             self.loggit.info('No filters in config.  Returning unaltered object.')
             return
-<<<<<<< HEAD
-
-        self.loggit.debug('All filters: {0}'.format(filter_dict['filters']))
-        for f in filter_dict['filters']:
-            f = f.copy()
-            self.loggit.debug('Top of the loop: {0}'.format(self.indices))
-            self.loggit.debug('Un-parsed filter args: {0}'.format(f))
-=======
         self.loggit.debug('All filters: %s', filter_dict['filters'])
         for fil in filter_dict['filters']:
+            f = f.copy()
             self.loggit.debug('Top of the loop: %s', self.indices)
             self.loggit.debug('Un-parsed filter args: %s', fil)
->>>>>>> bd5dc942
             # Make sure we got at least this much in the configuration
             chk = SchemaCheck(
                 fil, filterstructure(), 'filter', 'IndexList.iterate_filters').result()
