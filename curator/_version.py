<<<<<<< HEAD
__version__ = '5.3.0b1'
=======
__version__ = '5.4.0'
>>>>>>> 9c57ec8e
<|MERGE_RESOLUTION|>--- conflicted
+++ resolved
@@ -1,5 +1 @@
-<<<<<<< HEAD
-__version__ = '5.3.0b1'
-=======
 __version__ = '5.4.0'
->>>>>>> 9c57ec8e
