--- conflicted
+++ resolved
@@ -1,6 +1,2 @@
 """Curator Version"""
-<<<<<<< HEAD
-__version__ = '5.8.3'
-=======
-__version__ = '5.8.4'
->>>>>>> 191de8cd
+__version__ = '5.8.4'