--- conflicted
+++ resolved
@@ -5,11 +5,7 @@
 from curator.defaults import option_defaults
 
 
-<<<<<<< HEAD
-## Methods for building the schema
-=======
 # Methods for building the schema
->>>>>>> 4883c72c
 def action_specific(action):
     """
     :param action: The name of an action
@@ -61,7 +57,6 @@
             option_defaults.ignore_existing(),
             option_defaults.extra_settings(),
         ],
-<<<<<<< HEAD
         'setup': [
             option_defaults.year(),
             option_defaults.month(),
@@ -87,8 +82,6 @@
         'refreeze': [
             option_defaults.thaw_set(),
         ],
-=======
->>>>>>> 4883c72c
         'delete_indices': [
             option_defaults.search_pattern(),
         ],
