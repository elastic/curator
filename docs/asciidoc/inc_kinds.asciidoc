The different <<fe_kind,`kinds`>> are described as follows:

=== prefix

To match all indices starting with `logstash-`:

[source,yaml]
-------------
- filtertype: pattern
 kind: prefix
 value: logstash-
-------------

To match all indices _except_ those starting with `logstash-`:

[source,yaml]
-------------
- filtertype: pattern
 kind: prefix
 value: logstash-
 exclude: True
-------------

<<<<<<< HEAD
Note: Internally _regex_ pattern is constructed from prefix value as `^{0}.*$`. Special characters should be escaped with backslash to match literally.
=======
NOTE: Internally, the `prefix` value is used to create a _regex_ pattern: `^{0}.*$`. Any special
characters should be escaped with a backslash to match literally.
>>>>>>> 1dfe2753

=== suffix

To match all indices ending with `-prod`:

[source,yaml]
-------------
- filtertype: pattern
 kind: suffix
 value: -prod
-------------

To match all indices _except_ those ending with `-prod`:

[source,yaml]
-------------
- filtertype: pattern
 kind: suffix
 value: -prod
 exclude: True
-------------

<<<<<<< HEAD
Note: Internally _regex_ pattern is constructed from suffix value as `^.*{0}$`. Specials character should be escaped with backslash to match literally.
=======
NOTE: Internally, the `suffix` value is used to create a _regex_ pattern: `^.*{0}$`. Any special
characters should be escaped with a backslash to match literally.
>>>>>>> 1dfe2753

=== timestring

IMPORTANT: No age calculation takes place here. It is strictly a pattern match.

To match all indices with a Year.month.day pattern, like `index-2017.04.01`:

[source,yaml]
-------------
- filtertype: pattern
 kind: timestring
 value: '%Y.%m.%d'
-------------

To match all indices _except_ those with a Year.month.day pattern, like
`index-2017.04.01`:

[source,yaml]
-------------
- filtertype: pattern
 kind: timestring
 value: '%Y.%m.%d'
 exclude: True
-------------

include::inc_timestring_regex.asciidoc[]

=== regex

This <<fe_kind,`kind`>> allows you to design a regular-expression to match
indices or snapshots:

To match all indices starting with `a-`, `b-`, or `c-`:

[source,yaml]
-------------
- filtertype: pattern
 kind: regex
 value: '^a-|^b-|^c-'
-------------

To match all indices _except_ those starting with `a-`, `b-`, or `c-`:

[source,yaml]
-------------
- filtertype: pattern
 kind: regex
 value: '^a-|^b-|^c-'
 exclude: True
-------------<|MERGE_RESOLUTION|>--- conflicted
+++ resolved
@@ -21,12 +21,8 @@
  exclude: True
 -------------
 
-<<<<<<< HEAD
-Note: Internally _regex_ pattern is constructed from prefix value as `^{0}.*$`. Special characters should be escaped with backslash to match literally.
-=======
 NOTE: Internally, the `prefix` value is used to create a _regex_ pattern: `^{0}.*$`. Any special
 characters should be escaped with a backslash to match literally.
->>>>>>> 1dfe2753
 
 === suffix
 
@@ -49,12 +45,8 @@
  exclude: True
 -------------
 
-<<<<<<< HEAD
-Note: Internally _regex_ pattern is constructed from suffix value as `^.*{0}$`. Specials character should be escaped with backslash to match literally.
-=======
 NOTE: Internally, the `suffix` value is used to create a _regex_ pattern: `^.*{0}$`. Any special
 characters should be escaped with a backslash to match literally.
->>>>>>> 1dfe2753
 
 === timestring
 
