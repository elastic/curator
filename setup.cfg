[metadata]
name = elasticsearch-curator
description = "Tending your Elasticsearch indices"
long_description = file: README.rst
version = attr: curator._version.__version__
author = Elastic
author_email = info@elastic.co
url = https://github.com/elastic/curator
license = Apache License, Version 2.0
keywords = elasticsearch, time-series, indexed, index-expiry
classifiers =
    Intended Audience :: Developers
    Intended Audience :: System Administrators
    License :: OSI Approved :: Apache Software License
    Operating System :: OS Independent
    Programming Language :: Python
    Programming Language :: Python :: 3.7
    Programming Language :: Python :: 3.8
    Programming Language :: Python :: 3.9

[options]
install_requires = 
<<<<<<< HEAD
    voluptuous>=0.9.3
    elasticsearch>=7.0.4,<8.0.0
    urllib3>=1.24.2,<1.25
    requests>=2.20.0
    boto3>=1.9.142
    requests_aws4auth>=0.9
    pyyaml==3.13
    certifi>=2019.9.11
    six>=1.11.0

setup_requires =
    voluptuous>=0.9.3
    elasticsearch>=7.0.4,<8.0.0
    urllib3>=1.24.2,<1.25
    requests>=2.20.0
    boto3>=1.9.142
    requests_aws4auth>=0.9
    pyyaml==3.13
    certifi>=2019.9.11
    six>=1.11.0
=======
    voluptuous>=0.12.1
    elasticsearch>=7.14.0,<8.0.0
    urllib3>=1.26.5,<2
    requests>=2.26.0
    boto3>=boto3-1.18.18
    requests_aws4auth>=1.1.1
    click>=7.0,<8.0
    pyyaml>=5.4.1
    certifi>=2021.5.30
    six>=1.16.0

setup_requires =
    voluptuous>=0.12.1
    elasticsearch>=7.14.0,<8.0.0
    urllib3>=1.26.5,<2
    requests>=2.26.0
    boto3>=boto3-1.18.18
    requests_aws4auth>=1.1.1
    click>=7.0,<8.0
    pyyaml>=5.4.1
    certifi>=2021.5.30
    six>=1.16.0
>>>>>>> 191de8cd

packages = curator
include_package_data = True
tests_require =
    mock
    nose
    coverage
    nosexcover

[options.packages.find]
exclude =
    tests

[bdist_wheel]
universal=1<|MERGE_RESOLUTION|>--- conflicted
+++ resolved
@@ -20,28 +20,6 @@
 
 [options]
 install_requires = 
-<<<<<<< HEAD
-    voluptuous>=0.9.3
-    elasticsearch>=7.0.4,<8.0.0
-    urllib3>=1.24.2,<1.25
-    requests>=2.20.0
-    boto3>=1.9.142
-    requests_aws4auth>=0.9
-    pyyaml==3.13
-    certifi>=2019.9.11
-    six>=1.11.0
-
-setup_requires =
-    voluptuous>=0.9.3
-    elasticsearch>=7.0.4,<8.0.0
-    urllib3>=1.24.2,<1.25
-    requests>=2.20.0
-    boto3>=1.9.142
-    requests_aws4auth>=0.9
-    pyyaml==3.13
-    certifi>=2019.9.11
-    six>=1.11.0
-=======
     voluptuous>=0.12.1
     elasticsearch>=7.14.0,<8.0.0
     urllib3>=1.26.5,<2
@@ -64,7 +42,6 @@
     pyyaml>=5.4.1
     certifi>=2021.5.30
     six>=1.16.0
->>>>>>> 191de8cd
 
 packages = curator
 include_package_data = True
