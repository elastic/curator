--- conflicted
+++ resolved
@@ -23,13 +23,8 @@
 [options]
 install_requires = 
     voluptuous>=0.9.3
-<<<<<<< HEAD
-    elasticsearch>=7.0.4,<8.0.0
-    urllib3>=1.24.2,<1.25
-=======
     elasticsearch==7.1.0
     urllib3>=1.24.2,<1.26
->>>>>>> 1f182f22
     requests>=2.20.0
     boto3>=1.9.142
     requests_aws4auth>=0.9
@@ -40,13 +35,8 @@
 
 setup_requires =
     voluptuous>=0.9.3
-<<<<<<< HEAD
-    elasticsearch>=7.0.4,<8.0.0
-    urllib3>=1.24.2,<1.25
-=======
     elasticsearch==7.1.0
     urllib3>=1.24.2,<1.26
->>>>>>> 1f182f22
     requests>=2.20.0
     boto3>=1.9.142
     requests_aws4auth>=0.9
