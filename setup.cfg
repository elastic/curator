[metadata]
name = elasticsearch-curator
description = "Tending your Elasticsearch indices"
long_description = file: README.rst
version = attr: curator._version.__version__
author = Elastic
author_email = info@elastic.co
url = https://github.com/elastic/curator
license = Apache License, Version 2.0
keywords = elasticsearch, time-series, indexed, index-expiry
classifiers =
    Intended Audience :: Developers
    Intended Audience :: System Administrators
    License :: OSI Approved :: Apache Software License
    Operating System :: OS Independent
    Programming Language :: Python
    Programming Language :: Python :: 2.7
    Programming Language :: Python :: 3.5
    Programming Language :: Python :: 3.6

[options]
install_requires = 
    voluptuous>=0.9.3
<<<<<<< HEAD
    elasticsearch==5.5.2
=======
    elasticsearch>=5.5.2,!=6.0.0,<7.0.0
>>>>>>> c7c7181b
    click>=6.7
    pyyaml>=3.10
    certifi>=2018.4.16
    six>=1.11.0

setup_requires =
    voluptuous>=0.9.3
    elasticsearch>=5.5.2,!=6.0.0,<7.0.0
    click>=6.7
    pyyaml>=3.10
    certifi>=2018.4.16
    six>=1.11.0

packages = curator
include_package_data = True
tests_require =
    mock
    nose
    coverage
    nosexcover

[options.entry_points]
console_scripts = 
    curator = curator.cli:cli
    curator_cli = curator.curator_cli:main
    es_repo_mgr = curator.repomgrcli:repo_mgr_cli

[options.packages.find]
exclude =
    tests

[bdist_wheel]
universal=1<|MERGE_RESOLUTION|>--- conflicted
+++ resolved
@@ -21,11 +21,7 @@
 [options]
 install_requires = 
     voluptuous>=0.9.3
-<<<<<<< HEAD
-    elasticsearch==5.5.2
-=======
     elasticsearch>=5.5.2,!=6.0.0,<7.0.0
->>>>>>> c7c7181b
     click>=6.7
     pyyaml>=3.10
     certifi>=2018.4.16
