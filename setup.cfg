[metadata]
name = elasticsearch-curator
description = "Tending your Elasticsearch indices"
long_description = file: README.rst
version = attr: curator._version.__version__
author = Elastic
author_email = info@elastic.co
url = https://github.com/elastic/curator
license = Apache License, Version 2.0
keywords = elasticsearch, time-series, indexed, index-expiry
classifiers =
    Intended Audience :: Developers
    Intended Audience :: System Administrators
    License :: OSI Approved :: Apache Software License
    Operating System :: OS Independent
    Programming Language :: Python
    Programming Language :: Python :: 2.7
    Programming Language :: Python :: 3.5
    Programming Language :: Python :: 3.6

[options]
install_requires = 
    voluptuous>=0.9.3
<<<<<<< HEAD
    elasticsearch>=7.0.0,<8.0.0
=======
    elasticsearch>=7.0.4,<8.0.0
>>>>>>> 3db3f007
    urllib3>=1.24.2,<1.25
    requests>=2.20.0
    boto3>=1.9.142
    requests_aws4auth>=0.9
    click>=6.7,<7.0
    pyyaml==3.13
    certifi>=2019.9.11
    six>=1.11.0

setup_requires =
    voluptuous>=0.9.3
<<<<<<< HEAD
    elasticsearch>=7.0.0,<8.0.0
=======
    elasticsearch>=7.0.4,<8.0.0
>>>>>>> 3db3f007
    urllib3>=1.24.2,<1.25
    requests>=2.20.0
    boto3>=1.9.142
    requests_aws4auth>=0.9
    click>=6.7,<7.0
    pyyaml==3.13
    certifi>=2019.9.11
    six>=1.11.0

packages = curator
include_package_data = True
tests_require =
    mock
    nose
    coverage
    nosexcover

[options.entry_points]
console_scripts = 
    curator = curator.cli:cli
    curator_cli = curator.curator_cli:main
    es_repo_mgr = curator.repomgrcli:repo_mgr_cli

[options.packages.find]
exclude =
    tests

[bdist_wheel]
universal=1<|MERGE_RESOLUTION|>--- conflicted
+++ resolved
@@ -17,15 +17,12 @@
     Programming Language :: Python :: 2.7
     Programming Language :: Python :: 3.5
     Programming Language :: Python :: 3.6
+    Programming Language :: Python :: 3.7
 
 [options]
 install_requires = 
     voluptuous>=0.9.3
-<<<<<<< HEAD
-    elasticsearch>=7.0.0,<8.0.0
-=======
     elasticsearch>=7.0.4,<8.0.0
->>>>>>> 3db3f007
     urllib3>=1.24.2,<1.25
     requests>=2.20.0
     boto3>=1.9.142
@@ -37,11 +34,7 @@
 
 setup_requires =
     voluptuous>=0.9.3
-<<<<<<< HEAD
-    elasticsearch>=7.0.0,<8.0.0
-=======
     elasticsearch>=7.0.4,<8.0.0
->>>>>>> 3db3f007
     urllib3>=1.24.2,<1.25
     requests>=2.20.0
     boto3>=1.9.142
