import os
import re
import sys
from setuptools import setup

# Utility function to read from file.
def fread(fname):
    return open(os.path.join(os.path.dirname(__file__), fname)).read()

def get_version():
    VERSIONFILE="curator/_version.py"
    verstrline = fread(VERSIONFILE).strip()
    vsre = r"^__version__ = ['\"]([^'\"]*)['\"]"
    mo = re.search(vsre, verstrline, re.M)
    if mo:
        VERSION = mo.group(1)
    else:
        raise RuntimeError("Unable to find version string in %s." % (VERSIONFILE,))
    build_number = os.environ.get('CURATOR_BUILD_NUMBER', None)
    if build_number:
        return VERSION + "b{}".format(build_number)
    return VERSION

def get_install_requires():
<<<<<<< HEAD
    res = ['elasticsearch==5.5.2' ]
    res.append('click>=6.7')
    res.append('pyyaml>=3.10')
    res.append('voluptuous>=0.9.3')
    res.append('certifi>=2018.1.18')
=======
    res = ['elasticsearch>=5.5.2,!=6.0.0,<7.0.0' ]
    res.append('click>=6.7')
    res.append('pyyaml>=3.10')
    res.append('voluptuous>=0.9.3')
    res.append('certifi>=2018.4.16')
    res.append('six>=1.11.0')
>>>>>>> c7c7181b
    return res

try:
    ### cx_Freeze ###
    from cx_Freeze import setup, Executable
    try:
        import certifi
        cert_file = certifi.where()
    except ImportError:
        cert_file = ''
    # Dependencies are automatically detected, but it might need
    # fine tuning.


    base = 'Console'

    icon = None
    if os.path.exists('Elastic.ico'):
        icon = 'Elastic.ico'

    curator_exe = Executable(
        "run_curator.py",
        base=base,
        targetName = "curator",
    )
    curator_cli_exe = Executable(
        "run_singleton.py",
        base=base,
        targetName = "curator_cli",
    )
    repomgr_exe = Executable(
        "run_es_repo_mgr.py",
        base=base,
        targetName = "es_repo_mgr",
    )
    buildOptions = dict(
        packages = [],
        excludes = [],
        include_files = [cert_file],
    )

    if sys.platform == "win32":
        curator_exe = Executable(
            "run_curator.py",
            base=base,
            targetName = "curator.exe",
            icon = icon
        )
        curator_cli_exe = Executable(
            "run_singleton.py",
            base=base,
            targetName = "curator_cli.exe",
            icon = icon
        )
        repomgr_exe = Executable(
            "run_es_repo_mgr.py",
            base=base,
            targetName = "es_repo_mgr.exe",
            icon = icon
        )

        msvcrt = 'vcruntime140.dll'
        buildOptions = dict(
            packages = [],
            excludes = [],
            include_files = [cert_file, msvcrt],
            include_msvcr = True, 
        )

    setup(
        name = "elasticsearch-curator",
        version = get_version(),
        author = "Elastic",
        author_email = "info@elastic.co",
        description = "Tending your Elasticsearch indices",
        long_description=fread('README.rst'),
        url = "http://github.com/elastic/curator",
        download_url = "https://github.com/elastic/curator/tarball/v" + get_version(),
        license = "Apache License, Version 2.0",
        install_requires = get_install_requires(),
        setup_requires = get_install_requires(),
        keywords = "elasticsearch time-series indexed index-expiry",
        packages = ["curator"],
        include_package_data=True,
        entry_points = {
            "console_scripts" : [
                "curator = curator.cli:cli",
                "curator_cli = curator.curator_cli:main",
                "es_repo_mgr = curator.repomgrcli:repo_mgr_cli",
            ]
        },
        classifiers=[
            "Intended Audience :: Developers",
            "Intended Audience :: System Administrators",
            "License :: OSI Approved :: Apache Software License",
            "Operating System :: OS Independent",
            "Programming Language :: Python",
            "Programming Language :: Python :: 2.7",
            "Programming Language :: Python :: 3.5",
            "Programming Language :: Python :: 3.6",
        ],
        test_suite = "test.run_tests.run_all",
        tests_require = ["mock", "nose", "coverage", "nosexcover"],
        options = {"build_exe" : buildOptions},
        executables = [curator_exe,curator_cli_exe,repomgr_exe]
    )
    ### end cx_Freeze ###
except ImportError:
    setup(
        name = "elasticsearch-curator",
        version = get_version(),
        author = "Elastic",
        author_email = "info@elastic.co",
        description = "Tending your Elasticsearch indices",
        long_description=fread('README.rst'),
        url = "http://github.com/elastic/curator",
        download_url = "https://github.com/elastic/curator/tarball/v" + get_version(),
        license = "Apache License, Version 2.0",
        install_requires = get_install_requires(),
        keywords = "elasticsearch time-series indexed index-expiry",
        packages = ["curator"],
        include_package_data=True,
        entry_points = {
            "console_scripts" : [
                "curator = curator.cli:cli",
                "curator_cli = curator.curator_cli:main",
                "es_repo_mgr = curator.repomgrcli:repo_mgr_cli",
            ]
        },
        classifiers=[
            "Intended Audience :: Developers",
            "Intended Audience :: System Administrators",
            "License :: OSI Approved :: Apache Software License",
            "Operating System :: OS Independent",
            "Programming Language :: Python",
            "Programming Language :: Python :: 2.7",
            "Programming Language :: Python :: 3.5",
            "Programming Language :: Python :: 3.6",
        ],
        test_suite = "test.run_tests.run_all",
        tests_require = ["mock", "nose", "coverage", "nosexcover"]
    )<|MERGE_RESOLUTION|>--- conflicted
+++ resolved
@@ -22,20 +22,12 @@
     return VERSION
 
 def get_install_requires():
-<<<<<<< HEAD
-    res = ['elasticsearch==5.5.2' ]
-    res.append('click>=6.7')
-    res.append('pyyaml>=3.10')
-    res.append('voluptuous>=0.9.3')
-    res.append('certifi>=2018.1.18')
-=======
     res = ['elasticsearch>=5.5.2,!=6.0.0,<7.0.0' ]
     res.append('click>=6.7')
     res.append('pyyaml>=3.10')
     res.append('voluptuous>=0.9.3')
     res.append('certifi>=2018.4.16')
     res.append('six>=1.11.0')
->>>>>>> c7c7181b
     return res
 
 try:
