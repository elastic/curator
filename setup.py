import os
import re
import sys
from setuptools import setup

# Utility function to read from file.
def fread(fname):
    return open(os.path.join(os.path.dirname(__file__), fname)).read()

def get_version():
    VERSIONFILE="curator/_version.py"
    verstrline = fread(VERSIONFILE).strip()
    vsre = r"^__version__ = ['\"]([^'\"]*)['\"]"
    mo = re.search(vsre, verstrline, re.M)
    if mo:
        VERSION = mo.group(1)
    else:
        raise RuntimeError("Unable to find version string in %s." % (VERSIONFILE,))
    build_number = os.environ.get('CURATOR_BUILD_NUMBER', None)
    if build_number:
        return VERSION + "b{}".format(build_number)
    return VERSION

def get_install_requires():
<<<<<<< HEAD
    res = ['elasticsearch>=7.0.4,<8.0.0' ]
    res.append('urllib3>=1.24.2,<1.25')
    res.append('requests>=2.20.0')
    res.append('boto3>=1.9.142')
    res.append('requests_aws4auth>=0.9')
    res.append('pyyaml>=3.13')
    res.append('voluptuous>=0.9.3')
    res.append('certifi>=2019.9.11')
    res.append('six>=1.11.0')
    return res

setup(
    name = "elasticsearch-curator-api",
    version = get_version(),
    author = "Elastic",
    author_email = "info@elastic.co",
    description = "Tending your Elasticsearch indices",
    long_description=fread('README.rst'),
    url = "https://github.com/PerchSecurity/curator-api",
    license = "Apache License, Version 2.0",
    install_requires = get_install_requires(),
    keywords = "elasticsearch time-series indexed index-expiry",
    packages = ["curator"],
    include_package_data=True,
    classifiers=[
        "Intended Audience :: Developers",
        "Intended Audience :: System Administrators",
        "License :: OSI Approved :: Apache Software License",
        "Operating System :: OS Independent",
        "Programming Language :: Python",
        "Programming Language :: Python :: 2.7",
        "Programming Language :: Python :: 3.5",
        "Programming Language :: Python :: 3.6",
        "Programming Language :: Python :: 3.7",
    ],
    test_suite = "test.run_tests.run_all",
    tests_require = ["mock", "nose", "coverage", "nosexcover"]
)
=======
    res = ['elasticsearch>=7.14.0,<8.0.0' ]
    res.append('urllib3>=1.26.5,<2')
    res.append('requests>=2.26.0')
    res.append('boto3>=1.18.18')
    res.append('requests_aws4auth>=1.1.1')
    res.append('click>=7.0,<8.0')
    res.append('pyyaml==5.4.1')
    res.append('voluptuous>=0.12.1')
    res.append('certifi>=2021.5.30')
    res.append('six>=1.16.0')
    return res

try:
    ### cx_Freeze ###
    from cx_Freeze import setup, Executable
    try:
        import certifi
        cert_file = certifi.where()
    except ImportError:
        cert_file = ''
    # Dependencies are automatically detected, but it might need
    # fine tuning.


    base = 'Console'

    icon = None
    if os.path.exists('Elastic.ico'):
        icon = 'Elastic.ico'

    curator_exe = Executable(
        "run_curator.py",
        base=base,
        targetName = "curator",
    )
    curator_cli_exe = Executable(
        "run_singleton.py",
        base=base,
        targetName = "curator_cli",
    )
    repomgr_exe = Executable(
        "run_es_repo_mgr.py",
        base=base,
        targetName = "es_repo_mgr",
    )
    build_dict = { 
        "build_exe": dict(
            packages = [],
            excludes = [],
            include_files = [cert_file],
        )
    }
    if sys.platform == "win32":
        curator_exe = Executable(
            "run_curator.py",
            base=base,
            targetName = "curator.exe",
            icon = icon
        )
        curator_cli_exe = Executable(
            "run_singleton.py",
            base=base,
            targetName = "curator_cli.exe",
            icon = icon
        )
        repomgr_exe = Executable(
            "run_es_repo_mgr.py",
            base=base,
            targetName = "es_repo_mgr.exe",
            icon = icon
        )

        msvcrt = 'vcruntime140.dll'
        build_dict = { 
            "build_exe": {
                "include_files": [cert_file, msvcrt],
                "include_msvcr": True, 
                "silent": True,
            },
            "bdist_msi": {
                "upgrade_code": fread("msi_guid.txt"),
                "all_users": True,
                "add_to_path": True,
                "summary_data": {"author": "Elastic", "comments": "version {0}".format(get_version())},
                "install_icon": icon,
            }
        }

    setup(
        name = "elasticsearch-curator",
        version = get_version(),
        author = "Elastic",
        author_email = "info@elastic.co",
        description = "Tending your Elasticsearch indices",
        long_description=fread('README.rst'),
        url = "http://github.com/elastic/curator",
        download_url = "https://github.com/elastic/curator/tarball/v" + get_version(),
        license = "Apache License, Version 2.0",
        install_requires = get_install_requires(),
        setup_requires = get_install_requires(),
        keywords = "elasticsearch time-series indexed index-expiry",
        packages = ["curator"],
        include_package_data=True,
        entry_points = {
            "console_scripts" : [
                "curator = curator.cli:cli",
                "curator_cli = curator.curator_cli:main",
                "es_repo_mgr = curator.repomgrcli:repo_mgr_cli",
            ]
        },
        classifiers=[
            "Intended Audience :: Developers",
            "Intended Audience :: System Administrators",
            "License :: OSI Approved :: Apache Software License",
            "Operating System :: OS Independent",
            "Programming Language :: Python",
            "Programming Language :: Python :: 3.7",
            "Programming Language :: Python :: 3.8",
            "Programming Language :: Python :: 3.9",
        ],
        test_suite = "test.run_tests.run_all",
        tests_require = ["mock", "nose", "coverage", "nosexcover"],
        options = build_dict,
        executables = [curator_exe, curator_cli_exe, repomgr_exe]
    )
    ### end cx_Freeze ###
except ImportError:
    setup(
        name = "elasticsearch-curator",
        version = get_version(),
        author = "Elastic",
        author_email = "info@elastic.co",
        description = "Tending your Elasticsearch indices",
        long_description=fread('README.rst'),
        url = "http://github.com/elastic/curator",
        download_url = "https://github.com/elastic/curator/tarball/v" + get_version(),
        license = "Apache License, Version 2.0",
        install_requires = get_install_requires(),
        keywords = "elasticsearch time-series indexed index-expiry",
        packages = ["curator"],
        include_package_data=True,
        entry_points = {
            "console_scripts" : [
                "curator = curator.cli:cli",
                "curator_cli = curator.curator_cli:main",
                "es_repo_mgr = curator.repomgrcli:repo_mgr_cli",
            ]
        },
        classifiers=[
            "Intended Audience :: Developers",
            "Intended Audience :: System Administrators",
            "License :: OSI Approved :: Apache Software License",
            "Operating System :: OS Independent",
            "Programming Language :: Python",
            "Programming Language :: Python :: 3.7",
            "Programming Language :: Python :: 3.8",
            "Programming Language :: Python :: 3.9",
        ],
        test_suite = "test.run_tests.run_all",
        tests_require = ["mock", "nose", "coverage", "nosexcover"]
    )
>>>>>>> 191de8cd
<|MERGE_RESOLUTION|>--- conflicted
+++ resolved
@@ -22,46 +22,6 @@
     return VERSION
 
 def get_install_requires():
-<<<<<<< HEAD
-    res = ['elasticsearch>=7.0.4,<8.0.0' ]
-    res.append('urllib3>=1.24.2,<1.25')
-    res.append('requests>=2.20.0')
-    res.append('boto3>=1.9.142')
-    res.append('requests_aws4auth>=0.9')
-    res.append('pyyaml>=3.13')
-    res.append('voluptuous>=0.9.3')
-    res.append('certifi>=2019.9.11')
-    res.append('six>=1.11.0')
-    return res
-
-setup(
-    name = "elasticsearch-curator-api",
-    version = get_version(),
-    author = "Elastic",
-    author_email = "info@elastic.co",
-    description = "Tending your Elasticsearch indices",
-    long_description=fread('README.rst'),
-    url = "https://github.com/PerchSecurity/curator-api",
-    license = "Apache License, Version 2.0",
-    install_requires = get_install_requires(),
-    keywords = "elasticsearch time-series indexed index-expiry",
-    packages = ["curator"],
-    include_package_data=True,
-    classifiers=[
-        "Intended Audience :: Developers",
-        "Intended Audience :: System Administrators",
-        "License :: OSI Approved :: Apache Software License",
-        "Operating System :: OS Independent",
-        "Programming Language :: Python",
-        "Programming Language :: Python :: 2.7",
-        "Programming Language :: Python :: 3.5",
-        "Programming Language :: Python :: 3.6",
-        "Programming Language :: Python :: 3.7",
-    ],
-    test_suite = "test.run_tests.run_all",
-    tests_require = ["mock", "nose", "coverage", "nosexcover"]
-)
-=======
     res = ['elasticsearch>=7.14.0,<8.0.0' ]
     res.append('urllib3>=1.26.5,<2')
     res.append('requests>=2.26.0')
@@ -222,5 +182,4 @@
         ],
         test_suite = "test.run_tests.run_all",
         tests_require = ["mock", "nose", "coverage", "nosexcover"]
-    )
->>>>>>> 191de8cd
+    )