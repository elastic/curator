import os
import re
import sys
from setuptools import setup

# Utility function to read from file.
def fread(fname):
    return open(os.path.join(os.path.dirname(__file__), fname)).read()

def get_version():
    VERSIONFILE="curator/_version.py"
    verstrline = fread(VERSIONFILE).strip()
    vsre = r"^__version__ = ['\"]([^'\"]*)['\"]"
    mo = re.search(vsre, verstrline, re.M)
    if mo:
        VERSION = mo.group(1)
    else:
        raise RuntimeError("Unable to find version string in %s." % (VERSIONFILE,))
    build_number = os.environ.get('CURATOR_BUILD_NUMBER', None)
    if build_number:
        return VERSION + "b{}".format(build_number)
    return VERSION

def get_install_requires():
<<<<<<< HEAD
    res = ['elasticsearch>=7.0.0,<8.0.0' ]
=======
    res = ['elasticsearch>=7.0.4,<8.0.0' ]
>>>>>>> 3db3f007
    res.append('urllib3>=1.24.2,<1.25')
    res.append('requests>=2.20.0')
    res.append('boto3>=1.9.142')
    res.append('requests_aws4auth>=0.9')
    res.append('click>=6.7,<7.0')
    res.append('pyyaml==3.13')
    res.append('voluptuous>=0.9.3')
    res.append('certifi>=2019.9.11')
    res.append('six>=1.11.0')
    return res

try:
    ### cx_Freeze ###
    from cx_Freeze import setup, Executable
    try:
        import certifi
        cert_file = certifi.where()
    except ImportError:
        cert_file = ''
    # Dependencies are automatically detected, but it might need
    # fine tuning.


    base = 'Console'

    icon = None
    if os.path.exists('Elastic.ico'):
        icon = 'Elastic.ico'

    curator_exe = Executable(
        "run_curator.py",
        base=base,
        targetName = "curator",
    )
    curator_cli_exe = Executable(
        "run_singleton.py",
        base=base,
        targetName = "curator_cli",
    )
    repomgr_exe = Executable(
        "run_es_repo_mgr.py",
        base=base,
        targetName = "es_repo_mgr",
    )
    buildOptions = dict(
        packages = [],
        excludes = [],
        include_files = [cert_file],
    )

    if sys.platform == "win32":
        curator_exe = Executable(
            "run_curator.py",
            base=base,
            targetName = "curator.exe",
            icon = icon
        )
        curator_cli_exe = Executable(
            "run_singleton.py",
            base=base,
            targetName = "curator_cli.exe",
            icon = icon
        )
        repomgr_exe = Executable(
            "run_es_repo_mgr.py",
            base=base,
            targetName = "es_repo_mgr.exe",
            icon = icon
        )

        msvcrt = 'vcruntime140.dll'
        buildOptions = dict(
            packages = [],
            excludes = [],
            include_files = [cert_file, msvcrt],
            include_msvcr = True, 
        )

    setup(
        name = "elasticsearch-curator",
        version = get_version(),
        author = "Elastic",
        author_email = "info@elastic.co",
        description = "Tending your Elasticsearch indices",
        long_description=fread('README.rst'),
        url = "http://github.com/elastic/curator",
        download_url = "https://github.com/elastic/curator/tarball/v" + get_version(),
        license = "Apache License, Version 2.0",
        install_requires = get_install_requires(),
        setup_requires = get_install_requires(),
        keywords = "elasticsearch time-series indexed index-expiry",
        packages = ["curator"],
        include_package_data=True,
        entry_points = {
            "console_scripts" : [
                "curator = curator.cli:cli",
                "curator_cli = curator.curator_cli:main",
                "es_repo_mgr = curator.repomgrcli:repo_mgr_cli",
            ]
        },
        classifiers=[
            "Intended Audience :: Developers",
            "Intended Audience :: System Administrators",
            "License :: OSI Approved :: Apache Software License",
            "Operating System :: OS Independent",
            "Programming Language :: Python",
            "Programming Language :: Python :: 2.7",
            "Programming Language :: Python :: 3.5",
            "Programming Language :: Python :: 3.6",
            "Programming Language :: Python :: 3.7",
        ],
        test_suite = "test.run_tests.run_all",
        tests_require = ["mock", "nose", "coverage", "nosexcover"],
        options = {"build_exe" : buildOptions},
        executables = [curator_exe,curator_cli_exe,repomgr_exe]
    )
    ### end cx_Freeze ###
except ImportError:
    setup(
        name = "elasticsearch-curator",
        version = get_version(),
        author = "Elastic",
        author_email = "info@elastic.co",
        description = "Tending your Elasticsearch indices",
        long_description=fread('README.rst'),
        url = "http://github.com/elastic/curator",
        download_url = "https://github.com/elastic/curator/tarball/v" + get_version(),
        license = "Apache License, Version 2.0",
        install_requires = get_install_requires(),
        keywords = "elasticsearch time-series indexed index-expiry",
        packages = ["curator"],
        include_package_data=True,
        entry_points = {
            "console_scripts" : [
                "curator = curator.cli:cli",
                "curator_cli = curator.curator_cli:main",
                "es_repo_mgr = curator.repomgrcli:repo_mgr_cli",
            ]
        },
        classifiers=[
            "Intended Audience :: Developers",
            "Intended Audience :: System Administrators",
            "License :: OSI Approved :: Apache Software License",
            "Operating System :: OS Independent",
            "Programming Language :: Python",
            "Programming Language :: Python :: 2.7",
            "Programming Language :: Python :: 3.5",
            "Programming Language :: Python :: 3.6",
            "Programming Language :: Python :: 3.7",
        ],
        test_suite = "test.run_tests.run_all",
        tests_require = ["mock", "nose", "coverage", "nosexcover"]
    )<|MERGE_RESOLUTION|>--- conflicted
+++ resolved
@@ -22,11 +22,7 @@
     return VERSION
 
 def get_install_requires():
-<<<<<<< HEAD
-    res = ['elasticsearch>=7.0.0,<8.0.0' ]
-=======
     res = ['elasticsearch>=7.0.4,<8.0.0' ]
->>>>>>> 3db3f007
     res.append('urllib3>=1.24.2,<1.25')
     res.append('requests>=2.20.0')
     res.append('boto3>=1.9.142')
