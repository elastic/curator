--- conflicted
+++ resolved
@@ -30,11 +30,7 @@
     res.append('click>=6.7,<7.0')
     res.append('pyyaml==3.12')
     res.append('voluptuous>=0.9.3')
-<<<<<<< HEAD
-    res.append('certifi>=2018.10.15')
-=======
     res.append('certifi>=2019.3.9')
->>>>>>> dbd156e7
     res.append('six>=1.11.0')
     return res
 
