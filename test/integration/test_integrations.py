import elasticsearch
import curator
import os
import json
import string, random, tempfile
import click
from click import testing as clicktest
from mock import patch, Mock

from . import CuratorTestCase
from . import testvars as testvars

import logging
logger = logging.getLogger(__name__)

host, port = os.environ.get('TEST_ES_SERVER', 'localhost:9200').split(':')
port = int(port) if port else 9200

class TestFilters(CuratorTestCase):
    def test_filter_by_alias(self):
        alias = 'testalias'
        self.write_config(
            self.args['configfile'], testvars.client_config.format(host, port))
        self.write_config(self.args['actionfile'],
            testvars.filter_by_alias.format('testalias', False))
        self.create_index('my_index')
        self.create_index('dummy')
        self.client.indices.put_alias(index='dummy', name=alias)
        test = clicktest.CliRunner()
        _ = test.invoke(
                    curator.cli,
                    [
                        '--config', self.args['configfile'],
                        self.args['actionfile']
                    ],
                    )
        self.assertEquals(1, len(curator.get_indices(self.client)))
    def test_filter_by_array_of_aliases(self):
        alias = 'testalias'
        self.write_config(
            self.args['configfile'], testvars.client_config.format(host, port))
        self.write_config(self.args['actionfile'],
            testvars.filter_by_alias.format(' [ testalias, foo ]', False))
        self.create_index('my_index')
        self.create_index('dummy')
        self.client.indices.put_alias(index='dummy', name=alias)
        test = clicktest.CliRunner()
        _ = test.invoke(
                    curator.cli,
                    [
                        '--config', self.args['configfile'],
                        self.args['actionfile']
                    ],
                    )
        ver = curator.get_version(self.client)
        if ver >= (5,5,0):
            self.assertEquals(2, len(curator.get_indices(self.client)))
        else:
            self.assertEquals(1, len(curator.get_indices(self.client)))
    def test_filter_by_alias_bad_aliases(self):
        alias = 'testalias'
        self.write_config(
            self.args['configfile'], testvars.client_config.format(host, port))
        self.write_config(self.args['actionfile'],
            testvars.filter_by_alias.format('{"this":"isadict"}', False))
        self.create_index('my_index')
        self.create_index('dummy')
        self.client.indices.put_alias(index='dummy', name=alias)
        test = clicktest.CliRunner()
        result = test.invoke(
                    curator.cli,
                    [
                        '--config', self.args['configfile'],
                        self.args['actionfile']
                    ],
                    )
        self.assertEquals(
            type(curator.ConfigurationError()), type(result.exception))
        self.assertEquals(2, len(curator.get_indices(self.client)))
    def test_field_stats_skips_empty_index(self):
        delete_field_stats = ('---\n'
                'actions:\n'
                '  1:\n'
                '    action: delete_indices\n'
                '    filters:\n'
                '      - filtertype: age\n'
                '        source: field_stats\n'
                '        direction: older\n'
                '        field: "@timestamp"\n'
                '        unit: days\n'
                '        unit_count: 1\n'
                '        stats_result: min_value\n')
        idx = 'my_index'
        zero = 'zero'
        # Create idx with a single, @timestamped doc
        self.client.create(
                index=idx, doc_type='log', id=1,
                body={"@timestamp":'2017-12-31T23:59:59.999Z'},
            )
        # Flush to ensure it's written
<<<<<<< HEAD
=======
        # Decorators make this pylint exception necessary
        # pylint: disable=E1123
>>>>>>> c7c7181b
        self.client.indices.flush(index=idx, force=True) 
        # Create zero with no docs
        self.create_index(zero)
        self.write_config(
            self.args['configfile'], testvars.client_config.format(host, port))
        self.write_config(self.args['actionfile'], delete_field_stats)
        test = clicktest.CliRunner()
<<<<<<< HEAD
        result = test.invoke(
=======
        _ = test.invoke(
>>>>>>> c7c7181b
                    curator.cli,
                    [
                        '--config', self.args['configfile'],
                        self.args['actionfile']
                    ],
                    )
        # It should skip deleting 'zero', as it has 0 docs
        self.assertEqual([zero], curator.get_indices(self.client))<|MERGE_RESOLUTION|>--- conflicted
+++ resolved
@@ -98,11 +98,8 @@
                 body={"@timestamp":'2017-12-31T23:59:59.999Z'},
             )
         # Flush to ensure it's written
-<<<<<<< HEAD
-=======
         # Decorators make this pylint exception necessary
         # pylint: disable=E1123
->>>>>>> c7c7181b
         self.client.indices.flush(index=idx, force=True) 
         # Create zero with no docs
         self.create_index(zero)
@@ -110,11 +107,7 @@
             self.args['configfile'], testvars.client_config.format(host, port))
         self.write_config(self.args['actionfile'], delete_field_stats)
         test = clicktest.CliRunner()
-<<<<<<< HEAD
-        result = test.invoke(
-=======
         _ = test.invoke(
->>>>>>> c7c7181b
                     curator.cli,
                     [
                         '--config', self.args['configfile'],
