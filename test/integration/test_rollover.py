--- conflicted
+++ resolved
@@ -358,8 +358,7 @@
             [ '--config', self.args['configfile'], self.args['actionfile'] ],
         )
         self.assertEqual(expected, len(self.client.indices.get_alias(name=alias)))
-<<<<<<< HEAD
-=======
+
     def test_no_rollover_ilm_associated(self):
         oldindex  = 'rolltome-000001'
         newindex  = 'rolltome-000002'
@@ -392,7 +391,6 @@
             self.assertEqual(0, _.exit_code)
             self.assertEqual(expected, len(self.client.indices.get_alias(name=alias)))
             self.assertEqual(oldindex, list(self.client.indices.get_alias(name=alias).keys())[0])
->>>>>>> 3db3f007
 
 class TestCLIRollover(CuratorTestCase):
     def test_max_age_true(self):
