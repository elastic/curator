<<<<<<< HEAD
=======
1.x.x (? ? ?)

>>>>>>> 0e432d8b
1.2.2 (29 July 2014)
 # Bug fix
 - Updated README.md to briefly explain what curator does #117 (untergeek)
 - Fixed es_repo_mgr logging whitelist #119 (untergeek)
 - Fixed absent `months` time-unit #120 (untergeek)
 - Filter out `.marvel-kibana` when prefix is `.marvel-` #120 (untergeek)
 - Clean up arg parsing code where redundancy exists #123 (untergeek)
 - Properly divide debug from non-debug logging #125 (untergeek)
 - Fixed `show` command bug caused by changes to command structure #126 (michaelweiser)

1.2.1 (24 July 2014)
 # Bug fix
 - Fixed the new logging when called by `curator` entrypoint.
  
1.2.0 (24 July 2014)
 # General
 - New! Allow user-specified date patterns: `--timestring` #111 (untergeek)
 - New! Curate weekly indices (must use week of year) #111 (untergeek)
 - New! Log output in logstash format `--logformat logstash` #111 (untergeek)
 - Updated! Cleaner default logs (debug still shows everything) (untergeek)
 - Improved! Dry runs are more visible in log output (untergeek)
 
 # Errata
 - The `--separator` option was removed in lieu of user-specified date patterns.
 - Default `--timestring` for days: %Y.%m.%d (Same as before)
 - Default `--timestring` for hours: %Y.%m.%d.%H (Same as before)
 - Default `--timestring` for weeks: %Y.%W

1.1.3 (18 July 2014)
# Bug fix
 - Prefix not passed in get_object_list #106 (untergeek)
 - Use os.devnull instead of /dev/null for Windows #102 (untergeek)
 - The http auth feature was erroneously omitted #100 (bbuchacher)
 
1.1.2 (13 June 2014)
 # Bug fix
 - This was a showstopper bug for anyone using RHEL/CentOS with a Python 2.6 dependency for yum
 - Python 2.6 does not like format calls without an index. #96 via #95 (untergeek)
 - We won't talk about what happened to 1.1.1.  No really.  I hate git today :(

1.1.0 (12 June 2014)
 # General
 - Updated! New command structure
 - New! Snapshot to fs or s3 #82 (untergeek)
 - New! Add/Remove indices to alias #82 via #86 (cschellenger)
 - New! --exclude-pattern #80 (ekamil)
 - New! (sort of) Restored log-level support #73 (xavier-calland)
 - New! show command-line options #82 via #68 (untergeek)
 - New! Shard Allocation Routing #82 via #62 (nickethier)
 
 # Bug fixes
 - Fix --max_num_segments not being passed correctly #74 (untergeek)
 - Change BUILD_NUMBER to CURATOR_BUILD_NUMBER in setup.py #60 (mohabusama)
 - Fix off-by-one error in time calculations #66 (untergeek)
 - Fix testing with python3 #92 (untergeek)
 
 # Errata
 - Removed optparse compatibility.  Now requires argparse.

1.0.0 (25 Mar 2014)
 # General
 - compatible with elasticsearch-py 1.0 and Elasticsearch 1.0 (honzakral)
 - Lots of tests! (honzakral)
 - Streamline code for 1.0 ES versions (honzakral)
 
 # Bug fixes
 - Fix find_expired_indices() to not skip closed indices (honzakral)

0.6.2 (18 Feb 2014)
 # General
 - Documentation fixes #38 (dharrigan)
 - Add support for HTTPS URI scheme and optparse compatibility for Python 2.6 (gelim)
 - Add elasticsearch module version checking for future compatibility checks (untergeek)
 
0.6.1 (08 Feb 2014)
 # General
 - Added tarball versioning to setup.py (untergeek)
 # Bugfixes
 - Fix long_description by including README.md in MANIFEST.in (untergeek)
 - Incorrect version number in curator.py (untergeek)

0.6.0 (08 Feb 2014)
 # General
 - Restructured repository to a be a proper python package. (arieb)
 - Added setup.py file. (arieb)
 - Removed the deprecated file logstash_index_cleaner.py (arieb)
 - Updated README.md to fit the new package, most importantly the usage
   and installation. (arieb)
 - Fixes and package push to PyPI (untergeek)

0.5.2 (26 Jan 2014)
  # General
  - Fix boolean logic determining hours or days for time selection (untergeek)

0.5.1 (20 Jan 2014)
  # General
  - Fix can_bloom to compare numbers (HonzaKral)
  - Switched find_expired_indices to use datetimes and timedeltas
  - Do not try and catch unrecoverable exceptions. (HonzaKral)
  - Future proofing the use of the elasticsearch client (i.e. work with version
    1.0+ of Elasticsearch) (HonzaKral)
    Needs more testing, but should work.
  - Add tests for these scenarios (HonzaKral)

0.5.0 (17 Jan 2014)
  # General
  - Deprecated logstash_index_cleaner.py
    Use new 'curator.py' instead (untergeek)
  - new script change: 'curator.py' (untergeek)
  - new add index optimization (Lucene forceMerge) to reduce segments
    and therefore memory usage. (untergeek)
  - update refactor of args and several functions to streamline operation
    and make it more readable (untergeek)
  - update refactor further to clean up and allow immediate (and future)
    portability (HonzaKral)

0.4.0
  # General
  - First version logged in CHANGELOG
  - new --disable-bloom-days feature requires 0.90.9+
    http://www.elasticsearch.org/guide/en/elasticsearch/reference/current/index-modules-codec.html#bloom-postings
    This can save a lot of heap space on cold indexes (i.e. not actively indexing documents)<|MERGE_RESOLUTION|>--- conflicted
+++ resolved
@@ -1,8 +1,5 @@
-<<<<<<< HEAD
-=======
 1.x.x (? ? ?)
 
->>>>>>> 0e432d8b
 1.2.2 (29 July 2014)
  # Bug fix
  - Updated README.md to briefly explain what curator does #117 (untergeek)
