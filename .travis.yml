language: python

python:
  - "2.7"
  - "3.7"
  - "3.8"
  - "3.9"

env:
  - ES_VERSION=5.6.16
<<<<<<< HEAD
  - ES_VERSION=6.8.13
  - ES_VERSION=7.6.2-linux-x86_64
  - ES_VERSION=7.7.1-linux-x86_64
=======
  - ES_VERSION=6.8.15
>>>>>>> df4986ab
  - ES_VERSION=7.8.1-linux-x86_64
  - ES_VERSION=7.9.3-linux-x86_64
  - ES_VERSION=7.10.2-linux-x86_64
  - ES_VERSION=7.11.2-linux-x86_64
  - ES_VERSION=7.12.0-linux-x86_64

os: linux

cache:
  pip: true

jdk:
  - openjdk8

before_install:
  - cp requirements.txt ..
  - cd ..
  - pip install -r requirements.txt
  - cd -

install:
  - pip install -U setuptools
  - pip install -r requirements.txt
  - pip install .

script:
  - sudo apt-get update && sudo apt-get install openjdk-8-jdk
  - java -version
  - sudo update-alternatives --set java /usr/lib/jvm/java-8-openjdk-amd64/jre/bin/java
  - java -version
  - ./travis-run.sh<|MERGE_RESOLUTION|>--- conflicted
+++ resolved
@@ -8,13 +8,7 @@
 
 env:
   - ES_VERSION=5.6.16
-<<<<<<< HEAD
-  - ES_VERSION=6.8.13
-  - ES_VERSION=7.6.2-linux-x86_64
-  - ES_VERSION=7.7.1-linux-x86_64
-=======
   - ES_VERSION=6.8.15
->>>>>>> df4986ab
   - ES_VERSION=7.8.1-linux-x86_64
   - ES_VERSION=7.9.3-linux-x86_64
   - ES_VERSION=7.10.2-linux-x86_64
