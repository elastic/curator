language: python

python:
  - "2.7"
  - "3.6"
  - "3.7"
<<<<<<< HEAD
=======
  - "3.8"
>>>>>>> 1f182f22

env:
  - ES_VERSION=5.6.16
  - ES_VERSION=6.8.13
  - ES_VERSION=7.2.1-linux-x86_64
  - ES_VERSION=7.3.1-linux-x86_64
<<<<<<< HEAD
=======
  - ES_VERSION=7.4.2-linux-x86_64
  - ES_VERSION=7.5.2-linux-x86_64
  - ES_VERSION=7.6.2-linux-x86_64
  - ES_VERSION=7.7.1-linux-x86_64
  - ES_VERSION=7.8.1-linux-x86_64
  - ES_VERSION=7.9.3-linux-x86_64
  - ES_VERSION=7.10.0-linux-x86_64
>>>>>>> 1f182f22

os: linux

cache:
  pip: true

jdk:
  - openjdk8

before_install:
  - cp requirements.txt ..
  - cd ..
  - pip install -r requirements.txt
  - cd -

install:
  - pip install -U setuptools
  - pip install -r requirements.txt
  - pip install .

script:
  - sudo apt-get update && sudo apt-get install openjdk-8-jdk
  - java -version
  - sudo update-alternatives --set java /usr/lib/jvm/java-8-openjdk-amd64/jre/bin/java
  - java -version
  - ./travis-run.sh<|MERGE_RESOLUTION|>--- conflicted
+++ resolved
@@ -4,18 +4,13 @@
   - "2.7"
   - "3.6"
   - "3.7"
-<<<<<<< HEAD
-=======
   - "3.8"
->>>>>>> 1f182f22
 
 env:
   - ES_VERSION=5.6.16
   - ES_VERSION=6.8.13
   - ES_VERSION=7.2.1-linux-x86_64
   - ES_VERSION=7.3.1-linux-x86_64
-<<<<<<< HEAD
-=======
   - ES_VERSION=7.4.2-linux-x86_64
   - ES_VERSION=7.5.2-linux-x86_64
   - ES_VERSION=7.6.2-linux-x86_64
@@ -23,7 +18,6 @@
   - ES_VERSION=7.8.1-linux-x86_64
   - ES_VERSION=7.9.3-linux-x86_64
   - ES_VERSION=7.10.0-linux-x86_64
->>>>>>> 1f182f22
 
 os: linux
 
